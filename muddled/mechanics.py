"""
Contains the mechanics of muddle.
"""

import os
import re
import sys
import traceback

import muddled.db as db
import muddled.depend as depend
import muddled.pkg as pkg
import muddled.utils as utils
import muddled.env_store as env_store
import muddled.instr as instr

from muddled.depend import Label, Action, normalise_checkout_label
from muddled.utils import domain_subpath, GiveUp, MuddleBug, LabelType, LabelTag
from muddled.repository import Repository
from muddled.version_control import split_vcs_url, checkout_from_repo

class ErrorInBuildDescription(GiveUp):
    """We want to be able to distinguish this exception *in this module*

    We don't expect anyone outside this module to care.
    """
    pass

build_name_re = re.compile(r"[A-Za-z0-9_-]+")

def check_build_name(name):
    """Check a build name for legality.

    Raises a GiveUp exception if the name is not allowed.
    """
    m = build_name_re.match(name)
    if m is None or m.end() != len(name):
        raise GiveUp("Build name '%s' is not allowed (it may only contain"
                     " 'A'-'Z', 'a'-'z', '0'-'9', '_' or '-')"%name)

class Invocation(object):
    """
    An invocation is the central muddle object. It holds the
    database the builder uses to perform actions on behalf
    of the user.
    """

    def __init__(self, root_path):
        """
        Construct a fresh invocation with a .muddle directory at the given
        'root_path' (the directory containing the ".muddle" and "src"
        directories for the build).

        * self.db         - The metadata database for this project.
        * self.ruleset    - The rules describing this build
        * self.env        - A dictionary of label to environment
        * self.default_roles - The roles to build when you don't specify any.
        * self.default_deployment_labels - The deployments to deploy ditto

        There are then a series of values used in managing subdomains:

        * self.banned_roles - An array of pairs of the form (role, domain)
          which aren't allowed to share libraries.
        * self.domain_params - Maps domain names to dictionaries storing
          parameters that other domains can retrieve. This is used to
          communicate values from a build to its subdomains.
        * self.unifications - This is a list of tuples of the form
          (source-label, target-label), where one "replaces" the other in the
          build tree.
        """
        self.db = db.Database(root_path)
        self.ruleset = depend.RuleSet()
        self.env = {}
        self.default_roles = []
        self.default_deployment_labels = []
        self.banned_roles = []
        self.domain_params = {}
        self.unifications = []

    def note_unification(self, source, target):
        self.unifications.append( (source, target) )

    def map_unifications(self, source_list):
        result = [ ]
        for s in source_list:
            result.append(self.apply_unifications(s))

        return result

    def apply_unifications(self, source):
        for i in self.unifications:
            (s,t) = i
            #print "(s,t) = (%s,%s)"%(s,t)
            if (source.unifies(s)):
                copied = source.copy_and_unify_with(t)
                return copied

        return source

    def mark_domain(self, domain_name):
        """
        Write a file that marks this directory as a domain so we don't
        mistake it for the root.
        """
        self.db.set_domain_marker(domain_name)

    def include_domain(self, domain_builder, domain_name):
        """
        Import the builder domain_builder into the current invocation, giving it
        domain_name.

        We first import the db, then we rename None to domain_name in
        banned_roles
        """
        self.db.include_domain(domain_builder, domain_name)
        for r in domain_builder.invocation.banned_roles:
            (a,d1,b,d2) = r
            if (d1 == None):
                d1 = domain_name

            # This is a bit of a hack - it ensures that just because r1 in d1
            # doesn't share with r2 in d1, it also doesn't share with r2 in d2 -
            # preventing accidental sharing leakage. Ugh.
            #
            # - rrw 2009-11-24
            if (d2 == None):
                d2 = "*"

            self.banned_roles.append((a,d1,b,d2))

    def roles_do_not_share_libraries(self,r1, r2, domain1 = None, domain2 = None):
        """
        Add (r1,r2) to the list of role pairs that do not share their libraries.
        """
        self.banned_roles.append((r1,domain1, r2,domain2))

    def print_banned_roles(self):
        print "[ "
        for j in self.banned_roles:
            (a,b,c,d) = j
            print " - ( %s, %s, %s, %s ) "%(a,b,c,d)
        print "]"

    def role_combination_acceptable_for_lib(self, r1, r2, domain1 = None, domain2 = None):
        """
        True only if (r1,r2) does not appear in the list of banned roles.
        """

        #self.print_banned_roles()
        # You're always allowed to depend on yourself unless you're
        # specifically banned from doing so.
        if (r1 == r2):
            for i in self.banned_roles:
                (a,d1,b,d2) = i
                if (a==r1 and b==r2 and d1 == domain1 and d2 == domain2):
                    return False
            return True

        for i in self.banned_roles:
            (a,d1,b,d2) = i
            #print "banned_roles = (%s,%s)"%(a,b)

            if (a == "*"):
                a = r1
            if (b== "*"):
                b = r2

            if (d1 == "*"):
                d1 = domain1
            if (d2 == "*"):
                d2 = domain2

            (c,d3,d,d4) = i
            if (c == "*"):
                c = r2
            if (d == "*"):
                d = r1

            if (d3 == "*"):
                d3 = domain1

            if (d4 == "*"):
                d4 = domain2

            if ((a==r1 and b==r2 and d1 == domain1 and d2 == domain2) or
                (c==r2 and d==r1 and d3 == domain1 and d4 == domain2)):
                return False

        #print "role_combination_acceptable: %s, %s -> True"%(r1,r2)
        return True

    def get_domain_parameters(self, domain):
        if (domain not in self.domain_params):
            self.domain_params[domain] = { }

        return self.domain_params[domain]

    def get_domain_parameter(self, domain, name):
        parms = self.get_domain_parameters(domain)
        return parms.get(name)

    def set_domain_parameter(self, domain, name, value):
        parms = self.get_domain_parameters(domain)
        parms[name] = value

    def all_checkouts(self):
        """
        Return a set of the names of all the checkouts in our rule set.

        Returns a set of strings.

        This is not domain aware. Consider using all_checkout_labels(),
        which is.
        """
        lbl = Label(LabelType.Checkout, "*", domain="*")
        all_rules = self.ruleset.rules_for_target(lbl)
        rv = set()
        for cur in all_rules:
            rv.add(cur.target.name)
        return rv

    def all_checkout_labels(self, tag=None):
        """
        Return a set of the labels of all the checkouts in our rule set.

        Note that if 'tag' is None then all the labels will be of the form:

            checkout:<co_name>/*

        otherwise 'tag' will be used as the checkout label tag:

            checkout:<co_name>/<tag>
        """
        lbl = Label(LabelType.Checkout, "*", domain="*")
        all_rules = self.ruleset.rules_for_target(lbl)
        all_labels = set()
        if tag is None:
            required_tag = '*'
        else:
            required_tag = tag
        for cur in all_rules:
            lbl = cur.target
            #vanilla = lbl.copy_with_tag(LabelTag.CheckedOut)
            vanilla = lbl.copy_with_tag(required_tag)
            all_labels.add(vanilla)
        return all_labels

    def all_domains(self):
        """
        Return a set of the names of all the domains in our rule set.

        Returns a set of strings. The 'None' domain (the unnamed, top-level
        domain) is returned as the empty string, "".
        """
        lbl = Label(LabelType.Package, "*", "*", "*", domain="*")
        all_labels = self.ruleset.rules_for_target(lbl)
        rv = set()
        for cur in all_labels:
            domain = cur.target.domain
            if domain:
                rv.add(domain)
            else:
                rv.add('')
        return rv

    def all_packages(self):
        """
        Return a set of the names of all the packages in our rule set.

        Returns a set of strings.

        Note that if '*' is one of the package "names" in the ruleset,
        then it will be included in the names returned.
        """
        lbl = Label(LabelType.Package, "*", "*", "*", domain="*")
        all_labels = self.ruleset.rules_for_target(lbl)
        rv = set()
        for cur in all_labels:
            rv.add(cur.target.name)
        return rv

    def all_package_labels(self):
        """
        Return a set of the labels of all the packages in our rule set.
        """
        lbl = Label(LabelType.Package, "*", "*", "*", domain="*")
        all_rules = self.ruleset.rules_for_target(lbl)
        rv = set()
        for rule in all_rules:
            rv.add(rule.target)
        return rv

    def all_deployments(self):
        """
        Return a set of the names of all the deployments in our rule set.

        Returns a set of strings.
        """
        lbl = Label(LabelType.Deployment, "*", None, "*", domain="*")
        all_labels = self.ruleset.rules_for_target(lbl)
        rv = set()
        for cur in all_labels:
            rv.add(cur.target.name)
        return rv

    def all_deployment_labels(self):
        """
        Return a set of all the deployment labels in our rule set.
        """
        lbl = Label(LabelType.Deployment, "*", None, "*", domain="*")
        all_labels = self.ruleset.rules_for_target(lbl)
        rv = set()
        for cur in all_labels:
            rv.add(cur.target)
        return rv

    def all_packages_with_roles(self):
        """
        Return a set of the names of all the packages/roles in our rule set.

        Returns a set of strings.

        Note that if '*' is one of the package "names" in the ruleset,
        then it will be included in the names returned.

        However, any labels with role '*' will be ignored.
        """
        rv = set()
        for role in self.all_roles():
            if role == '*':
                continue
            lbl = Label(LabelType.Package, "*", role, "*", domain="*")
            all_rules = self.ruleset.rules_for_target(lbl)
            for cur in all_rules:
                lbl = cur.target
                if lbl.domain:
                    rv.add('(%s)%s{%s}'%(lbl.domain, lbl.name, role))
                else:
                    rv.add('%s{%s}'%(lbl.name,role))
        return rv

    def all_roles(self):
        """
        Return a set of the names of all the roles in our rule set.

        Returns a set of strings.
        """
        lbl = Label(LabelType.Package, "*", "*", "*", domain="*")
        all_labels = self.ruleset.rules_for_target(lbl)
        rv = set()
        for cur in all_labels:
            rv.add(cur.target.role)
        return rv

    def all_checkout_rules(self):
        """
        Returns a set of the labels of all the checkouts in our rule set.

        Specifically, all the rules for labels of the form::

            checkout:*{*}/checked_out
            checkout:(*)*{*}/checked_out

        Returns a set of labels, thus allowing one to know the domain of
        each checkout as well as its name.
        """
        lbl = Label(LabelType.Checkout, "*", None,
                    LabelTag.CheckedOut, domain="*")
        all_rules = self.ruleset.rules_for_target(lbl)
        rv = set()
        rv.update(all_rules)
        return rv

    def target_label_exists(self, label):
        """
        Return True if this label is a target.

        If it is not, then we are not going to be able to build it.

        Note that this method does not understand wildcards, so the match
        must be exact.
        """
        return label in self.ruleset.map.keys()

    def checkout_label_exists(self, label):
        """
        Return True if this checkout label is in any rules (i.e., is used).

        Note that this method does not understand wildcards, so the match
        must be exact.
        """
        all_labels = self.ruleset.rules_for_target(label)
        return len(all_labels) > 0

    def labels_for_role(self, kind,  role, tag, domain=None):
        """
        Find all the target labels with the specified kind, role and tag and
        return them in a set.

        If 'domain' is specified, also require the domain to match.
        """
        rv = set()
        for tgt in self.ruleset.map.keys():
            #print "tgt = %s"%str(tgt)
            if tgt.type == kind and tgt.role == role and tgt.tag == tag:
                if domain and tgt.domain != domain:
                    continue
                rv.add(tgt)

        return rv


    def unify_environments(self, source, target):
        """
        Given a source label and a target label, find all the environments
        which might apply to source and make them also apply to target.

        This is (slightly) easier than one might imagine ..
        """

        new_env = {}

        for (k,v) in self.env.items():
            if (k.unifies(source)):
                # Create an equivalent environment for target, and
                # add it if it isn't also the one we just matched.
                copied_label = k.copy_and_unify_with(target)
                if (k.match(copied_label) is None):
                    # The altered version didn't match ..
                    a_store = env_store.Store()

                    if (copied_label in self.env):
                        a_store.merge(self.env[copied_label])
                    if (copied_label in new_env):
                        a_store.merge(new_env[copied_label])

                    a_store.merge(v)
                    new_env[copied_label] = a_store

        for (k,v) in new_env.items():
            self.env[k] = v


    def add_default_role(self, role):
        """
        Add role to the list of roles built when you don't ask
        for something different.

        Returns False if we didn't actually add the role (it was
        already there), True if we did.
        """

        if role in self.default_roles:
            return False

        self.default_roles.append(role)
        return True

    def add_default_deployment_label(self, label):
        """
        Set the label that's built when you call muddle from the root
        directory
        """
        if label.type != LabelType.Deployment:
            raise MuddleBug('Attempt to add label %s to default deployments'%label)

        self.default_deployment_labels.append(label)

    def list_environments_for(self, label):
        """
        Return a list of environments that contribute to the environment for
        the given label.

        Returns a list of triples (match level, label, environment), in order.
        """
        to_apply = [ ]

        for (k,v) in self.env.items():
            m = k.match(label)
            if (m is not None):
                # We matched!
                to_apply.append((m, k, v))

        if len(to_apply) == 0:
            # Nothing to do.
            return [ ]

        # Now sort in order of first component
        def bespoke_cmp(a,b):
            (p,q,r) = a
            (x,y,z) = b

            if (p<x):
                return -1
            elif (p>x):
                return 1
            else:
                return 0

        to_apply.sort(bespoke_cmp)
        return to_apply


    def get_environment_for(self, label):
        """
        Return the environment store for the given label, inventing one
        if necessary.
        """
        if (label in self.env):
            return self.env[label]
        else:
            store = env_store.Store()
            self.env[label] = store
            return store


    def effective_environment_for(self, label):
        """
        Return an environment which embodies the settings that should be
        used for the given label. It's the in-order merge of the output
        of ``list_environments_for()``.
        """
        to_apply = self.list_environments_for(label)

        a_store = env_store.Store()

        for (lvl, label, env) in to_apply:
            a_store.merge(env)

        return a_store


    def setup_environment(self, label, src_env):
        """
        Modify src_env to reflect the environments which apply to label,
        in match order.
        """
        # Form a list of pairs (prio, env) ..
        to_apply = self.list_environments_for(label)

        for (lvl, label, env) in to_apply:
            env.apply(src_env)

        # Done.


    def build_co_and_path(self):
        """
        Return a pair (build_co, build_path).
        """
        build_desc = self.db.build_desc.get()

        if (build_desc is None):
            return None

        return build_co_and_path_from_str(build_desc)

    def dump_checkout_paths(self):
        return self.db.dump_checkout_paths()

    def checkout_path(self, label):
        """
        Return the path in which the given checkout resides.
        If 'label' is None, returns the root checkout path

        TODO: No-one uses (I hope) the "None" variant of this call.
        Deprecate it, extirpate it, please...
        """
        if label:
            assert label.type == LabelType.Checkout
            return self.db.get_checkout_path(label)
        else:
            return self.db.get_checkout_path(None)

    def packages_using_checkout(self, co_label):
        """
        Return a set of the packages which directly use a checkout
        (this does not include dependencies)
        """
        direct_deps = self.ruleset.rules_which_depend_on(co_label, useTags = False)
        pkgs = set()

        for rule in direct_deps:
            if (rule.target.type == LabelType.Package):
                pkgs.add(rule.target)

        return pkgs

    def checkouts_for_package(self, pkg_label):
        """
        Return a set of the checkouts that the given package depends upon

        This only looks at *direct* dependencies (so if a package depends
        on something that in turn depends on a checkout that it does not
        directly depend on, then that indirect checkout will not be returned).

        It does, however, expand wildcards.
        """
        # A normal package/checkout dependency has the package's PreConfig
        # tagged label depend upon the checkouts CheckedOut tagged label.
        # So that would be the obvious thing to look for. However, for safety,
        # (if not speed) we shall look for ANY checkouts this package depends
        # on, by ignoring the labels tag.

        rules = self.ruleset.rules_for_target(pkg_label,
                                              useTags=False,    # ignore the tag
                                              useMatch=False)   # we don't need wildcarding

        checkouts = set()
        for rule in rules:
            for lbl in rule.deps:
                if lbl.type == LabelType.Checkout:
                    if lbl.is_wildcard():
                        checkouts.update(self.expand_wildcards(lbl))
                    else:
                        checkouts.add(lbl)

        return checkouts

    def packages_for_deployment(self, dep_label):
        """
        Return a set of the packages that the given deployment depends upon

        This only looks at *direct* dependencies (so if a deployment depends
        on something that in turn depends on a package that it does not
        directly depend on, then that indirect package will not be returned).

        It does, however, expand wildcards.
        """
        rules = self.ruleset.rules_for_target(dep_label,
                                              useTags=False,    # ignore the tag
                                              useMatch=False)   # we don't need wildcarding

        packages = set()
        for rule in rules:
            for lbl in rule.deps:
                if lbl.type == LabelType.Package:
                    if lbl.is_wildcard():
                        packages.update(self.expand_wildcards(lbl))
                    else:
                        packages.add(lbl)

        return packages

    def package_obj_path(self, label):
        """
        Where should the package with this label build its object files?
        """
        assert label.type == LabelType.Package
        if label.domain:
            p = os.path.join(self.db.root_path, domain_subpath(label.domain), "obj")
        else:
            p = os.path.join(self.db.root_path, "obj")
        if label.name:
            p = os.path.join(p, label.name)
            if label.role:
                p = os.path.join(p, label.role)
        return p

    def package_install_path(self, label):
        """
        Where should pkg install itself, by default?
        """
        assert label.type == LabelType.Package
        # Actually, which package it is doesn't matter
        if label.role == '*':
            return self.role_install_path(None, label.domain)
        else:
            return self.role_install_path(label.role, label.domain)

    def role_install_path(self, role, domain=None):
        """
        Where should this role find its install to deploy?
        """
        if domain:
            p = os.path.join(self.db.root_path, domain_subpath(domain), "install")
        else:
            p = os.path.join(self.db.root_path, "install")
        if (role is not None):
            p = os.path.join(p, role)

        return p

    def deploy_path(self, deploy, domain=None):
        """
        Where should deployment deploy deploy to?

        This is slightly tricky, but it turns out that the deployment name is
        what we want.
        """
        if domain:
            p = os.path.join(self.db.root_path, domain_subpath(domain), "deploy")
        else:
            p = os.path.join(self.db.root_path, "deploy")
        if (deploy is not None):
            p = os.path.join(p, deploy)

        return p


    def commit(self):
        """
        Commit persistent invocation state to disc.
        """
        self.db.commit()

    def label_from_fragment(self, fragment, default_type):
        """A variant of Label.from_fragment that understands types and wildcards

        In particular, it knows that:

        1. packages have roles, but checkouts and deployments do not.
        2. wildcards expand to their appropriate values

        Returns a list of labels. This method does not check that all of the
        labels returned actually exist as targets in the dependency tree.
        """
        label = Label.from_fragment(fragment,
                                    default_type=default_type,
                                    default_role=None,
                                    default_domain=None)
        labels = []
        if label.type == LabelType.Package and label.role is None and self.default_roles:
            for role in self.default_roles:
                label = label.copy_with_role(role)
                labels.append(label)
        else:
            labels.append(label)

        return_list = []
        for label in labels:
            if label.is_wildcard():
                return_list.extend(self.expand_wildcards(label))
            else:
                return_list.append(label)
        return return_list

    def expand_wildcards(self, label, default_to_obvious_tag=True):
        """
        Given a label which may contain wildcards, return a set of labels that match.

        As per the normal definition of labels, the <type>, <name>, <role> and
        <tag> parts of the label may be wildcarded.

        If default_to_obvious_tag is true, then if label has a tag of '*', it
        will be replaced by the "obvious" (final) tag for this label type,
        before any searching (so for a checkout: label, /checked_out would
        be used).
        """

        if label.is_definite():
            # There are no wildcards - it matches itself
            # (should we check if it exists?)
            return set([label])

        if default_to_obvious_tag and label.tag == '*':
            tag = utils.label_type_to_tag[label.type]
            label = label.copy_with_tag(tag)

        return self.ruleset.targets_match(label)

class Builder(object):
    """
    A builder performs actions on an Invocation.
    """

    def __init__(self, inv, muddle_binary, domain_params = None,
                 default_domain = None):
        """
        Muddle creates a Builder instance whenever a muddle command is
        run, and passes it to the build description's "describe_to()"
        function.

        Arguments:

        * 'inv' is the Invocation instance to use for this build. Muddle
          creates this before creating the Builder instance.

        * 'muddle_binary' is the path of the command that will be run when
          the user does "$(MUDDLE)" inside a muddle Makefile.

        * 'domain_params' is the set of domain parameters in effect when
          this builder is loaded. It's used to communicate values down
          to sub-domains.

          Note that you MUST NOT set domain_params null unless you are the
          top-level domain - it MUST come from the enclosing domain's
          invocation or modifications made by the subdomain's buidler will be
          lost, and as this is the only way to communicate values to a parent
          domain, this would be bad. Ugh.

        * 'default_domain' is the default domain value to add to anything
          in local_pkgs , etc - it's used to make sure that if you're cd'd into
          a domain subdirectory, we build the right labels.

        Useful internal values that you might want to access:

            * 'inv' is the Invocation instance for this build, from the
              argument of the same name.

            * 'build_desc_repo' is the Repository object for the checkout
              corresponding to the current build description (the one in
              whose "describe_to()" function is being executed).

            * 'build_desc_label' is the checkout label for the same, with
              its tag set to '*' (so, as if it were "checkout:<name>/*").

            * 'build_name' is actually a property, it may only be set to
              a string containing alphanumerics, underscores and hyphens.

              However, if the user does not set it in the build description,
              it defaults to the name of the (main) build description file,
              as named in "muddle init" and ".muddle/Description". This
              default is not limited in its content, but of course is
              typically "01", after the traditional "builds/01.py".

            * 'follow_build_desc_branch' says whether other checkouts should
              default to the same branch as the build description. This is
              initially set to False, but can be altered in the build
              description.

              If this is true, then when muddle does VCS operations on a
              checkout, and that checkout does not have an explicit branch
              (or revision) specified in the build description, then the
              current build description branch will be assumed.

              .. note:: The effectiveness of this depends upon the VCS being
                 used for each checkout. At the moment, this feature is only
                 promised for checkouts using git.
        """
        self.invocation = inv
        # The 'muddle_binary' is what will be run when the user does
        # $(MUDDLE) inside a makefile. Obviously our caller has to
        # decide this.
        self.muddle_binary = muddle_binary
        # The 'muddled_dir' is the directory of our package itself
        # (which we need to find the resources inside this package,
        # for instance). This is most easily taken from the location
        # of *this* module, as we're running it.
        self.muddled_dir = os.path.split(os.path.abspath(__file__))[0]

        # XXX Check the utility of this
        self.default_domain = default_domain

        if (domain_params is None):
            self.domain_params = { }
        else:
            self.domain_params = domain_params

        # Guess a default build name
        # Whilst the build description filename should be a legal Python
        # module name (and thus only include alphanumerics and underscores),
        # and thus also be a legal build name, we shall be cautious and
        # assign it directly to self._build_name (thus not checking), rather
        # than assigning to the property self.build_name (which would check).
        build_desc = inv.db.build_desc.get()
        build_fname = os.path.split(build_desc)[1]
        self._build_name = os.path.splitext(build_fname)[0]

        # It's useful to know our build description's Repository and label
        self.build_desc_repo = None
        self.build_desc_label = None

        # The current distribution name and target directory, as a tuple,
        # or actually None, since we've not set it yet
        # directory with each...
        self.distribution = None

        # Should (other) checkouts default to using the same branch as
        # the build description? This is ignored if a checkout already
        # (explicitly) specifies its own branch or revision.
        self._follow_build_desc_branch = False
        self.invocation.db.set_domain_follows_build_desc_branch(None, False)

    @property
    def follow_build_desc_branch(self):
        return self._follow_build_desc_branch

    @follow_build_desc_branch.setter
    def follow_build_desc_branch(self, follows):
        # We *expect* our domain to be None, as this value is normally set
        # within a build description, and all build descriptions (whilst
        # they are being executed) are the top level build description
        domain = self.build_desc_label.domain

        if follows:
            follows = True
        else:
            follows = False

        self._follow_build_desc_branch = follows
        self.invocation.db.set_domain_follows_build_desc_branch(domain, follows)

    def _follows_build_desc_branch(self, value=None):
        raise ValueError('There is no Builder value called "follows_build_desc_branch,'
                         ' it is called "follow_build_desc_branch"')
    follows_build_desc_branch = property(_follows_build_desc_branch,
                                         _follows_build_desc_branch, None)

    def get_subdomain_parameters(self, domain):
        return self.invocation.get_domain_parameters(domain)

    def get_default_domain(self):
        return self.default_domain

    def get_parameter(self, name):
        """
        Returns the given domain parameter, or None if it
        wasn't defined.
        """
        return self.domain_params.get(name)

    def set_parameter(self, name, value):
        """
        Set a domain parameter: Danger Will Robinson! This is a
         very odd thing to do - domain parameters are typically
         set by their enclosing domains. Setting your own is an
         odd idea and liable to get you into trouble. It is,
         however, the only way of communicating values back from
         a domain to its parent (and you shouldn't really be doing
         that either!)
        """
        self.domain_params[name] = value

    def set_distribution(self, name, target_dir):
        """Set the current distribution name and target directory.
        """
        self.distribution = (name, target_dir)

    def get_distribution(self):
        """Retrieve the current distribution name and target directory.

        Raises GiveUp if there is no current distribution set.
        """
        if self.distribution:
            return self.distribution
        else:
            raise GiveUp('No distribution name or target directory set')

    def roles_do_not_share_libraries(self, a, b):
        """
        Assert that roles a and b do not share libraries: either a or b may be
        * to mean wildcard
        """
        self.invocation.roles_do_not_share_libraries(a,b)

    def resource_file_name(self, file_name):
        return os.path.join(self.muddled_dir, "resources", file_name)

    def resource_body(self, file_name):
        """
        Return the body of a resource as a string.
        """
        rsrc_file = self.resource_file_name(file_name)
        f = open(rsrc_file, "r")
        result = f.read()
        f.close()
        return result

    def instruct(self, pkg, role, instruction_file, domain=None):
        """
        Register the existence or non-existence of an instruction file.
        If instruction_file is None, we unregister the instruction file.

        * instruction_file - A db.InstructionFile object to save.
        """
        self.invocation.db.set_instructions(
            Label(LabelType.Package, pkg, role,
                  LabelTag.Temporary, domain=domain),
            instruction_file)

    def uninstruct_all(self):
        self.invocation.db.clear_all_instructions()

    def by_default_deploy(self, deployment):
        """
        Set your invocation's default label to be to build the
        given deployment
        """
        label = Label(LabelType.Deployment, deployment, None, LabelTag.Deployed)
        self.invocation.add_default_deployment_label(label)

    def by_default_deploy_list(self, deployments):
        """
        Now we've got a list of default labels, we can just add them ..
        """

        for d in deployments:
            dep_label = Label(LabelType.Deployment, d, None, LabelTag.Deployed)
            self.invocation.add_default_deployment_label(dep_label)

    def add_default_roles(self, roles):
        """
        Add the given roles to the list of default roles for this build.
        """
        for r in roles:
            self.invocation.add_default_role(r)

    def load_instructions(self, label):
        """
        Load the instructions which apply to the given label (usually a wildcard
        on a role, from a deployment) and return a list of triples
        (label, filename, instructionfile).
        """
        instr_names = self.invocation.db.scan_instructions(label)
        return db.load_instructions(instr_names, instr.factory)

    def load_build_description(self):
        """
        Load the build description for this builder.

        This involves making sure we've checked out the build description and
        then loading it.

        Returns True on success, False on failure.

        We store the build description repository as self.build_desc_repo,
        since users may want to use it to determine other, relative,
        repositories.
        """

        # The build description is a bit odd, but we still set it up as a
        # normal checkout (albeit we check it out ourselves)

        co_path = self.invocation.build_co_and_path()
        if (co_path is None):
            return False

        # That gives us the checkout name (assumed the first element of the
        # path we were given in the .muddled/Description file), and where we
        # keep our build description therein (which we aren't interested in)
        (build_co_name, build_desc_path) = co_path

        # And we're going to want its Repository later on, to use as the basis
        # for other (relative) checkouts
        build_repo = self.invocation.db.repo.get()
        vcs, base_url = split_vcs_url(build_repo)

        if not vcs:
            raise GiveUp('Build description URL must be of the form <vcs>+<url>, not'
                         '\n  "%s"'%build_repo)

        # For the moment (and always as default) we just use the simplest
        # possible interpretation of that as a repository - i.e., build
        # descriptions have to be simple top-level repositories at the
        # base_url location, named by their checkout name.
        repo = Repository(vcs, base_url, build_co_name)
        # Remember this specifically as the "default" repository
        self.build_desc_repo = repo

        co_label = Label(LabelType.Checkout, build_co_name, None,
                         LabelTag.CheckedOut, domain=self.default_domain)

        # Remember a modified version of the same label
        # (modified as it is used in the self.invocation.db dictionaries)
        self.build_desc_label = normalise_checkout_label(co_label)

        # And add it to our database
        self.invocation.db.set_domain_build_desc_label(self.build_desc_label)

        # But, of course, this checkout is also a perfectly normal build ..
        checkout_from_repo(self, co_label, repo)

        # Although we want to load it once we've checked it out...
        checked_out = Label(LabelType.Checkout, build_co_name, None,
                            LabelTag.CheckedOut, domain=self.default_domain,
                            system=True)

        loaded = checked_out.copy_with_tag(LabelTag.Loaded, system=True, transient=True)
        loader = BuildDescriptionAction(self.invocation.db.build_desc_file_name(),
                                        build_co_name)
        self.invocation.ruleset.add(depend.depend_one(loader, loaded, checked_out))

        # .. and load the build description.
        try:
            self.build_label(loaded, silent=True)
        except ErrorInBuildDescription as e:
            # Ah, an error in a subdomain build description
            raise ErrorInBuildDescription('Error in build description for %s\n'
                                          '%s'%(self.invocation.db.root_path, e))
        except GiveUp as e:
            # We don't normally want tracebacks for GiveUp exceptions, so
            # just pass it on up...
            raise
        except Exception:
            raise ErrorInBuildDescription('Error in build description for %s\n'
                                          '%s'%(self.invocation.db.root_path,
                                                traceback.format_exc()))
            #raise ErrorInBuildDescription('Error in build description\n'
            #                              '%s'%traceback.format_exc())

        return True

    def unify_labels(self, source, target):
        """
        Unify the 'source' label with/into the 'target' label.

        Given a dependency tree containing rules to build both 'source' and
        'target', this edits the tree such that the any occurrences of 'source'
        are replaced by 'target', and dependencies are merged as appropriate.

        Free variables (i.e. wildcards in the labels) are untouched - if you
        need to understand that, see depend.py for quite how this works.

        Why is it called "unify" rather than "replace"? Mainly because it
        does more than replacement, as it has to merge the rules/dependencies
        together. In retrospect, though, some variation on "merge" might have
        been easier to remember (if also still inaccurate).
        """
        if not self.invocation.target_label_exists(source):
            raise GiveUp('Cannot unify source label %s which does not exist'%source)
        if not self.invocation.target_label_exists(target):
            raise GiveUp('Cannot unify target label %s which does not exist'%target)

        self.invocation.ruleset.unify(source, target)
        self.invocation.unify_environments(source,target)
        self.invocation.note_unification(source, target)


    def get_dependent_package_dirs(self, label):
        """
        Find all the dependent packages for label and return a set of
        the object directories for each. Mainly used as a helper function
        by ``set_default_variables()``.
        """
        return_set = set()
        rules = depend.needed_to_build(self.invocation.ruleset, label)
        for r in rules:
            # Exclude wildcards ..
            if (r.target.type == LabelType.Package and
                r.target.name is not None and r.target.name != "*" and
                ((r.target.role is None) or r.target.role != "*") and
                (self.invocation.role_combination_acceptable_for_lib(label.role, r.target.role,
                                                                     label.domain, r.target.domain))):

                # And don't depend on yourself.
                if (not (r.target.name == label.name and r.target.role == label.role)):
                    obj_dir = self.invocation.package_obj_path(r.target)
                    return_set.add(obj_dir)

        return return_set


    def set_default_variables(self, label, store):
        """
        Set some global variables used throughout muddle.

        ``MUDDLE_ROOT``
            Absolute path where the build tree starts.
        ``MUDDLE_LABEL``
            The label currently being built.
        ``MUDDLE_KIND``, ``MUDDLE_NAME``, ``MUDDLE_ROLE``, ``MUDDLE_TAG``, ``MUDDLE_DOMAIN``
            Broken-down bits of the label being built
        ``MUDDLE_OBJ``
            Where we should build object files for this object - the object
            directory for packages, the src directory for checkouts, and the
            deploy directory for deployments.
        ``MUDDLE_INSTALL``
            Where we should install package files to, if we're a package.
        ``MUDDLE_DEPLOY_FROM``
            Where we should deploy from (probably just ``MUDDLE_INSTALL`` with
            the last component removed)
        ``MUDDLE_DEPLOY_TO``
            Where we should deploy to, if we're a deployment.
        ``MUDDLE``
            The muddle executable itself.
        ``MUDDLE_INSTRUCT``
            A shortcut to the 'muddle instruct' command for this package, if
            this is a package build. Unset otherwise.
        ``MUDDLE_OBJ_OBJ``
            ``$(MUDDLE_OBJ)/obj``
        ``MUDDLE_OBJ_INCLUDE``
            ``$(MUDDLE_OBJ)/include``
        ``MUDDLE_OBJ_LIB``
            ``$(MUDDLE_OBJ)/lib``
        ``MUDDLE_PKGCONFIG_DIRS``
            Sets pkg-config to look only at packages we are declared to be
            dependent on, or none if there are not declared dependencies.
        ``MUDDLE_PKGCONFIG_DIRS_AS_PATH``
            The same values as in ``MODULE_PKGCONFIG_DIRS``, but with items
            separated by colons.
        ``MUDDLE_LD_LIBRARY_PATH``
            The same values as in ``MUDDLE_LIB_DIRS``, but with items separated
            by colons. This is useful for passing (as LD_LIBRARY_PATH) to
            configure scripts that try to look for libraries when linking test
            programs.
        """
        store.set("MUDDLE_ROOT", self.invocation.db.root_path)
        store.set("MUDDLE_LABEL", label.__str__())
        store.set("MUDDLE_KIND", label.type)
        store.set("MUDDLE_NAME", label.name)
        store.set("MUDDLE", self.muddle_binary)
        if (label.role is None):
            store.erase("MUDDLE_ROLE")
        else:
            store.set("MUDDLE_ROLE",label.role)
        if (label.domain is None):
            store.erase("MUDDLE_DOMAIN")
        else:
            store.set("MUDDLE_DOMAIN",label.domain)

        store.set("MUDDLE_TAG", label.tag)
        if (label.type == LabelType.Checkout):
            store.set("MUDDLE_OBJ", self.invocation.checkout_path(label))
        elif (label.type == LabelType.Package):
            obj_dir = self.invocation.package_obj_path(label)
            store.set("MUDDLE_OBJ", obj_dir)
            store.set("MUDDLE_OBJ_LIB", os.path.join(obj_dir, "lib"))
            store.set("MUDDLE_OBJ_INCLUDE", os.path.join(obj_dir, "include"))
            store.set("MUDDLE_OBJ_OBJ", os.path.join(obj_dir, "obj"))

            # include and library dirs are slightly interesting ..
            dep_dirs = self.get_dependent_package_dirs(label)
            inc_dirs = [ ]
            lib_dirs = [ ]
            pkg_dirs = [ ]
            set_kernel_dir = None
            set_ksource_dir = None
            for d in dep_dirs:
                inc_dir = os.path.join(d, "include")
                if (os.path.exists(inc_dir) and os.path.isdir(inc_dir)):
                    inc_dirs.append(inc_dir)

                lib_dir = os.path.join(d, "lib")
                if (os.path.exists(lib_dir) and os.path.isdir(lib_dir)):
                    lib_dirs.append(lib_dir)

                pkg_dir = os.path.join(d, "lib/pkgconfig")
                if (os.path.exists(pkg_dir) and os.path.isdir(pkg_dir)):
                    pkg_dirs.append(pkg_dir)

                # Yes, I know, but some debian packages do ..
                pkg_dir = os.path.join(d, "share/pkgconfig")
                if (os.path.exists(pkg_dir) and os.path.isdir(pkg_dir)):
                    pkg_dirs.append(pkg_dir)

                kernel_dir = os.path.join(d, "kerneldir")
                if (os.path.exists(kernel_dir) and os.path.isdir(kernel_dir)):
                    set_kernel_dir = kernel_dir

                ksource_dir = os.path.join(d, "kernelsource")
                if (os.path.exists(ksource_dir) and os.path.isdir(ksource_dir)):
                    set_ksource_dir = ksource_dir

            store.set("MUDDLE_INCLUDE_DIRS",
                      " ".join(map(lambda x:utils.maybe_shell_quote(x, True),
                                   inc_dirs)))
            store.set("MUDDLE_LIB_DIRS",
                      " ".join(map(lambda x:utils.maybe_shell_quote(x, True),
                                   lib_dirs)))
            store.set("MUDDLE_LD_LIBRARY_PATH",
                      ":".join(lib_dirs))
            # pkg-config takes ':' separated paths and wraps single quotes around
            # each element thereof. Therefore we must not quote the individual path
            # elements (or the quoted string will be wrapped in single quotes, and
            # all will go wrong when pkg-config tries to open something like
            # '"/somewhere/lib"'). Of course, this will cause difficulty if any of
            # the directories contain a colon in their name...
            store.set("MUDDLE_PKGCONFIG_DIRS",
                      ":".join(pkg_dirs))
            store.set("MUDDLE_PKGCONFIG_DIRS_AS_PATH",
                      ":".join(pkg_dirs))

            #print "> pkg_dirs = %s"%(" ".join(pkg_dirs))

            if set_kernel_dir is not None:
                store.set("MUDDLE_KERNEL_DIR",
                          set_kernel_dir)

            if set_ksource_dir is not None:
                store.set("MUDDLE_KERNEL_SOURCE_DIR",
                          set_ksource_dir)

            store.set("MUDDLE_INSTALL", self.invocation.package_install_path(label))
            # It turns out that muddle instruct and muddle uninstruct are the same thing..
            store.set("MUDDLE_INSTRUCT", "%s instruct %s{%s} "%(
                    self.muddle_binary, label.name,
                    label.role))

            store.set("MUDDLE_UNINSTRUCT", "%s instruct %s{%s} "%(
                    self.muddle_binary, label.name,
                    label.role))

        elif (label.type == LabelType.Deployment):
            store.set("MUDDLE_DEPLOY_FROM", self.invocation.role_install_path(label.role))
            store.set("MUDDLE_DEPLOY_TO", self.invocation.deploy_path(label.name))


    def kill_label(self, label, useTags = True, useMatch = True):
        """
        Kill everything that matches the given label and all its consequents.
        """

        # First, find all the labels that match this one.
        all_rules = self.invocation.ruleset.rules_for_target(label, useTags = useTags,
                                                             useMatch = True)

        for r in all_rules:
            # Find all our depends.
            all_required = depend.required_by(self.invocation.ruleset, r.target,
                                              useMatch = False)
            all_required = list(all_required)
            all_required.sort()

            print "Clearing tags for %s"%(str(r.target))
            for l in all_required:
                print '  %s'%l

            # Kill r.targt
            self.invocation.db.clear_tag(r.target)

            for r in all_required:
                self.invocation.db.clear_tag(r)


    def _build_label_env(self, label, env_store):
        """
        Amend the environment, ready for building a label.

        'r' is the rule for how to build the label.

        'env_store' is the environment store holding (most of) the environment
        we want to use.

        It is the caller's responsibility to put the environment BACK when
        finished with it...
        """
        local_store = env_store.Store()

        # Add the default environment variables for building this label
        self.set_default_variables(label, local_store)
        local_store.apply(os.environ)

        # Add anything the rest of the system has put in.
        self.invocation.setup_environment(label, os.environ)

    def build_label(self, label, silent=False):
        """
        The fundamental operation of a builder - build this label.
        """

        # In actual use, this was never called as anything other than
        # 'build_label(label)', so I've made it do *just* that, for
        # simplicity of understanding...
        #
        # build_label_with_options() is retained as the original code
        rule_list = depend.needed_to_build(self.invocation.ruleset, label,
                                           useTags=True, useMatch=True)

        if not rule_list:
            print "There is no rule to build label %s"%label
            return

        for r in rule_list:
            if self.invocation.db.is_tag(r.target):
                # Don't build stuff that's already built ..
                pass
            else:
                if not silent:
                    print "> Building %s"%(r.target)

                # Set up the environment for building this label
                old_env = os.environ.copy()
                try:
                    self._build_label_env(r.target, env_store)

                    if r.action is not None:
                        r.action.build_label(self, r.target)
                finally:
                    os.environ = old_env

                self.invocation.db.set_tag(r.target)

    def build_label_with_options(self, label, useDepends = True, useTags = True, silent = False):
        """
        The fundamental operation of a builder - build this label.

        * useDepends - Use dependencies?
        """

        if useDepends:
            rule_list = depend.needed_to_build(self.invocation.ruleset, label, useTags = useTags,
                                               useMatch = True)
        else:
            rule_list = self.invocation.ruleset.rules_for_target(label, useTags = useTags,
                                                                 useMatch = True)

        if not rule_list:
            print "There is no rule to build label %s"%label
            return

        for r in rule_list:
            # Build it.
            if (not self.invocation.db.is_tag(r.target)):
                # Don't build stuff that's already built ..
                if (not silent):
                    print "> Building %s"%(r.target)

                # Set up the environment for building this label
                old_env = os.environ.copy()
                try:
                    self._build_label_env(r.target, env_store)

                    if (r.action is not None):
                        r.action.build_label(self, r.target)
                finally:
                    os.environ = old_env

                self.invocation.db.set_tag(r.target)

    @property
    def build_name(self):
        """
        The build name is meant to be a short description of the purpose of a
        build. It might thus be something like "ProjectBlue_intel_STB" or
        "XWing-minimal".

        The name may only contain alphanumerics, underlines and hyphens - this
        is to facilitate its use in version stamp filenames. Also, it is a
        superset of the allowed characters in a Python module name, which means
        that the build description filename (excluding its ".py") will be a
        legal build name (so we can use that as a default).
        """
        return self._build_name

    @build_name.setter
    def build_name(self, name):
        check_build_name(name)
        self._build_name = name


    def get_all_checkout_labels_below(self, dir):
        """
        Get the labels of all the checkouts in or below directory 'dir'

        NOTE that this will not work if you are in a subdirectory of a
        checkout. It's not meant to. Consider using find_location_in_tree()
        to determine that, before calling this method.
        """
        rv = [ ]
        all_cos = self.invocation.all_checkout_labels(LabelTag.CheckedOut)

        for co in all_cos:
            co_dir = self.invocation.checkout_path(co)
            # Is it below dir? If it isn't, os.path.relpath() will
            # start with .. ..
            rp = os.path.relpath(co_dir, dir)
            if (rp[0:2] != ".."):
                # It's relative
                rv.append(co)

        return rv

    def find_local_package_labels(self, dir, tag):
        """
        This is slightly horrible because if you're in a source checkout
        (as you normally will be), there could be several packages.

        Returns a list of the package labels involved. Uses the given tag
        for the labels.
        """

        inv = self.invocation

        # We want to know if we're in a domain. The simplest way to that is:
        root_dir, current_domain = utils.find_root_and_domain(dir)

        # We then try to figure out where we are in the build tree
        # - this must be duplicating some of what we just did above,
        # but that can be optimised another day...
        tloc = self.find_location_in_tree(dir)
        if tloc is None:
            return []

        what, label, domain = tloc

        if what == utils.DirType.Checkout:
            packages = set()
            if label:
                co_labels = [label]
            else:
                co_labels = self.get_all_checkout_labels_below(dir)

            for co in co_labels:
                for p in inv.packages_using_checkout(co):
                    packages.add(p.copy_with_tag(tag))
            return list(packages)
        elif what == utils.DirType.Object:
            if label is None:
                label = Label(LabelType.Package, '*', '*', tag=tag,
                              domain=domain)
            return [label]
        elif what == utils.DirType.Install:
            if label is None:
                label = Label(LabelType.Package, '*', '*', tag=tag,
                              domain=domain)
            return [label]
        else:
            return []



    def find_location_in_tree(self, dir):
        """
        Find the directory type and name of subdirectory in a repository.
        This is used by the find_local_package_labels method to work out
        which packages to rebuild

        * dir - The directory to analyse

        If nothing sensible can be determined, we return None.
        Otherwise we return a tuple of the form:

          (DirType, label, domain_name)

        where:

        * 'DirType' is a utils.DirType value,
        * 'label' is None or a label describing our location,
        * 'domain_name' None or the subdomain we are in and

        If 'label' and 'domain_name' are both given, they will name the same
        domain.
        """

        invocation = self.invocation
        root_dir = invocation.db.root_path

        # Are these necessary? normcase doesn't do anything on Posix,
        # and anyway we should surely have done such earlier on if needed?
        dir = os.path.normcase(os.path.normpath(dir))
        root_dir = os.path.normcase(os.path.normpath(root_dir))

        if not dir.startswith(root_dir):
            raise GiveUp("Directory '%s' is not within muddle build tree '%s'"%(
                dir, root_dir))

        if dir == root_dir:
            return (utils.DirType.Root, None, None)

        # Are we in a subdomain?
        domain_name, domain_dir = utils.find_domain(root_dir, dir)

        if dir == domain_dir:
            return (utils.DirType.DomainRoot, None, domain_name)

        # If we're in a subdomain, then we're working with respect to that,
        # otherwise we're working with respect to the build root
        if domain_name:
            our_root = domain_dir
        else:
            our_root = root_dir

        # Dir is (hopefully) a bit like
        # root / X , so we walk up it  ...
        rest = []
        while dir != our_root:
            base, cur = os.path.split(dir)
            rest.insert(0, cur)
            dir = base

        result = None

        if rest[0] == "src":
            checkout_locations = invocation.db.checkout_locations
            if len(rest) > 1:
                lookfor = os.path.join(utils.domain_subpath(domain_name),
                                       'src', *rest[1:])
                for label, locn in checkout_locations.items():
                    if lookfor.startswith(locn) and domain_name == label.domain:
                        # but just in case we have (for instance) checkouts
                        # 'fred' and 'freddy'...
                        relpath = os.path.relpath(lookfor, locn)
                        if relpath.startswith('..'):
                            # It's not actually the same
                            continue
                        else:
                            result = (utils.DirType.Checkout, label, domain_name)
                            break
            if result is None:
                # Part way down a from src/ towards a checkout
                result = (utils.DirType.Checkout, None, domain_name)

        elif rest[0] == "obj":
            # We know it goes obj/<package>/<role>
            if len(rest) > 2:
                label = Label(LabelType.Package, name=rest[1],
                              role=rest[2], domain=domain_name)
            elif len(rest) == 2:
                label = Label(LabelType.Package, name=rest[1],
                              role='*', domain=domain_name)
            else:
                label = None
            result = (utils.DirType.Object, label, domain_name)

        elif rest[0] == "install":
            # We know it goes install/<role>
            if len(rest) > 1:
                label = Label(LabelType.Package, name='*',
                              role=rest[1], domain=domain_name)
            else:
                label = None
            result = (utils.DirType.Install, label, domain_name)

        elif rest[0] == "deploy":
            # We know it goes deploy/<deployment>
            if len(rest) > 1:
                label = Label(LabelType.Deployment, name=rest[1],
                              domain=domain_name)
            else:
                label = None
            result = (utils.DirType.Deployed, label, domain_name)

        elif rest[0] == "domains":
            # We're inside the current domain - this is actually a root
            result = (utils.DirType.DomainRoot, None, domain_name)

        elif rest[0] == '.muddle':
            result = (utils.DirType.MuddleDir, None, domain_name)

        elif rest[0] == 'versions':
            result = (utils.DirType.Versions, None, domain_name)

        else:
            result = (utils.DirType.Unexpected, None, domain_name)

        return result


class BuildDescriptionAction(Action):
    """
    Load the build description.

    This action is used to read a build description. As such, it does not
    need to be domain aware - it is only ever done in the (current) top-level
    domain.
    """

    def __init__(self, file_name, build_co):
        self.file_name = file_name
        self.build_co = build_co

    def build_label(self, builder, label):
        """
        Actually load the build description into the invocation.
        """
        # TODO: where is 'label' used?
        desc = builder.invocation.db.build_desc_file_name()

        setup = None # To make sure it's defined.
        try:
            old_path = sys.path
            # TODO: should we use a domain?
            tmp = Label(LabelType.Checkout, self.build_co)
            sys.path.insert(0, builder.invocation.checkout_path(tmp))
            setup = utils.dynamic_load(desc)
            setup.describe_to(builder)
            sys.path = old_path
        except AttributeError, a:
            if setup is None:
                traceback.print_exc()
                print "Cannot load %s - %s"%(desc, a)
            else:
                traceback.print_exc()
                print "No describe_to() attribute in module %s"%setup
                print "Available attributes: %s"%(dir(setup))
                print "Error was %s"%str(a)
                raise MuddleBug("Cannot load build description %s"%setup)

def load_builder(root_path, muddle_binary, params = None,
                 default_domain = None):
    """
    Load a builder from the given root path.
    """

    inv = Invocation(root_path)
    build = Builder(inv, muddle_binary, params, default_domain = default_domain)
    can_load = build.load_build_description()
    if (not can_load):
        return None

    # We shouldn't have changed the RootRepository, Description or
    # VersionsRepository file, so there's no particular reason to
    # write them back out - and if we do, I believe it (occasionally)
    # goes wrong and leaves a file blank
    ##inv.commit()  # XXX
    return build


def minimal_build_tree(muddle_binary, root_path, repo_location, build_desc, versions_repo=None):
    """
    Setup the very minimum of a build tree.

    This should give a .muddle directory with its main files, but will not
    actually try to retrieve any checkouts.
    """
    # The following sets up a .muddle directory, with its Description and
    # RootRepository files, and optionally a VersionsRepository file
    database = db.Database(root_path)
    database.setup(repo_location, build_desc, versions_repo)

    # We need a minimalistic builder
    inv = Invocation(root_path)
    builder = Builder(inv, muddle_binary, None, None)
    # ... remember *not* to retrieve the build description from its
    # repository, since we want to do that with the specific revision
    # given in the [CHECKOUT builds] configuration
    inv.commit()
    return builder



# =============================================================================
# Following is an initial implementation of sub-build or domain inclusion
# Treat it with caution...

def _init_without_build_tree(muddle_binary, root_path, repo_location, build_desc,
                             domain_params):
    """
    This a more-or-less copy of the code from muddle.command.Init's
    without_build_tree() method, for purposes of my own convenience.

    It also looks suspiciously like 'minimal_build_tree', but it *does*
    actually set up the content of the tree...

    I'm ignoring the "no op" case, which will need dealing with later on.

    Or at least that's how it started...

    * 'muddle_binary' is the full path to the ``muddle`` script (for use in
      environment variables)
    * 'root_path' is the directory in which the build tree is being created
      (thus, where the ``.muddle`` directory, the ``src`` directory, etc.,
      are being created). For ``muddle init`` (and thus the "main" build),
      this is the directory in which the command is being run.
    * 'repo_location' is the string defining the repository for this build.
    * 'build_desc' is then the path to the build description, within that.

    We return the new Builder instance for this build.

    For example, for a main build, if we do::

        $ which muddle
        /home/tibs/sw/muddle/muddle
        $ mkdir /home/tibs/sw/beagle
        $ cd beagle
        $ muddle init bzr+file:///home/tibs/repositories/m0.beagle/ builds/01.py

    Then we would have:

      =============    =================================================
      muddle_binary    ``/home/tibs/sw/muddle/muddle``
      root_path        ``/home/tibs/sw/beagle``
      repo_location    ``bzr+file:///home/tibs/repositories/m0.beagle/``
      build_desc       ``builds/01.py``
      =============    =================================================
    """

    database = db.Database(root_path)
    database.setup(repo_location, build_desc)

    print "Initialised build tree in %s "%root_path
    print "Repository: %s"%repo_location
    print "Build description: %s"%build_desc
    print "\n"

    print "Checking out build description .. \n"
    return load_builder(root_path, muddle_binary, domain_params)


def _new_sub_domain(root_path, muddle_binary, domain_name, domain_repo, domain_build_desc,
                    parent_domain):
    """
    * 'muddle_binary' is the full path to the ``muddle`` script (for use in
      environment variables)
    * 'root_path' is the directory of the main build tree (the directory
      containing its ``.muddle`` directory, ``src`` directory, etc.).
    * 'domain_name' is the name of the (sub) domain
    * 'domain_repo' is the string defining the repository for the domain's
      sub-build.
    * 'domain_build_desc' is then the path to the domain's build description,
      within that.

    Really.
    """

    # Check our domain name is legitimate
    try:
        Label._check_part('dummy',domain_name)
    except GiveUp:
        raise GiveUp('Domain name "%s" is not valid'%domain_name)

    # So, we're wanting our sub-builds to go into the 'domains/' directory
    domain_root_path = os.path.join(root_path, 'domains', domain_name)

    # Extract the domain parameters ..
    domain_params = parent_domain.invocation.get_domain_parameters(domain_name)

    # Did we already retrieve it, earlier on?
    # muddle itself just does::
    #
    #    muddled.utils.find_root_and_domain(specified_root)
    #
    # to see if it has a build present (i.e., looking up-tree). That's essentially
    # just a search for a .muddle directory. So a similarly simple algorithm to
    # decide if our sub-build is present *should* be enough
    if os.path.exists(domain_root_path) and \
       os.path.exists(os.path.join(domain_root_path,'.muddle')):
        domain_builder = load_builder(domain_root_path,
                                      muddle_binary,
                                      domain_params)
    else:
        os.makedirs(domain_root_path)
        domain_builder = _init_without_build_tree(muddle_binary, domain_root_path,
                                                  domain_repo, domain_build_desc,
                                                  domain_params)

    # Then we need to tell all of the labels in that build that they're
    # actually in the new domain (this is the fun part(!))
    #
    # We *should* just need to change (all of) the labels in the builds rule
    # set...
    #
    # It should help that we *know* (!) that all of the labels do not yet have
    # a domain

    # First, find all our labels.
    # Beware that we want to get labels that compare identically but are not
    # the same object, so we are willing to have an instance in our list more
    # than once.
    labels = []

    # Whilst I'm not sure if anything can actually access this after we've
    # incorporated our builder into its super-domain, we'd better convert
    # it anyway
    labels.append(domain_builder.build_desc_label)

    for l in domain_builder.invocation.default_deployment_labels:
        labels.append(l)

    env = domain_builder.invocation.env
    for l in env.keys():
        labels.append(l)

    ruleset = domain_builder.invocation.ruleset

    rules = ruleset.map.values()

    for rule in rules:
        labels.append(rule.target)
        for l in rule.deps:
            labels.append(l)
        if rule.action is not None:
            if hasattr(rule.action, '_inner_labels'):
                labels.extend(rule.action._inner_labels())

    # Don't forget the labels inside the "db"
    labels.extend(domain_builder.invocation.db._inner_labels())

    # Then, mark them all as "unchanged" (because we can't guarantee we won't
    # have the same label more than once, and it's easier to do this than to
    # try to remove repeated instances)
    for l in labels:
        l._mark_unswept()

    # Then add the (new) domain name to every one (but the mark allows us to do
    # this only once if a label *does* repeat). As a side effect of that, all
    # labels in a sub-build (sub-domain) end up with a flag indicating as much,
    # which is redundant given we could just check to see if label.domain was
    # set, but might perhaps be useful somehow later on...
    for l in labels:
        l._change_domain(domain_name)

    # Also, check if any of our Rules need their "action" changing
    # (we'll assume that they do if they appear to have the appropriate magic
    # method names)
    for rule in rules:
        if rule.action is not None and hasattr(rule.action, '_mark_unswept'):
            rule.action._mark_unswept()

    for rule in rules:
        if rule.action is not None and hasattr(rule.action, '_change_domain'):
            rule.action._change_domain(domain_name)

    # Now mark the builder as a domain.
    domain_builder.invocation.mark_domain(domain_name)

    return domain_builder

def include_domain(builder, domain_name, domain_repo, domain_desc):
    """
    Include the named domain as a sub-build of this builder.

    * 'domain_name' is the name of the domain
    * 'domain_repo' is the string defining the repository for the domain's
      build.
    * 'domain_build_desc' is then the path to the domain's build description,
      within that.

    If the domain has not yet been retrieved from 'domain_repo' (more
    specifically, if ``domains/<domain_name>/.muddle/`` doesn't yet exist),
    then it will be retrieved. This will normally happen when ``muddle init``
    is done.

    Note that, as a short-hand convenience, sub-domains are marked as such by
    having a ``.muddle/am_subdomain`` file. This will be created by
    ``include_domain()`` if necessary.
    """

    domain_builder = _new_sub_domain(builder.invocation.db.root_path,
                                     builder.muddle_binary,
                                     domain_name,
                                     domain_repo,
                                     domain_desc,
                                     parent_domain = builder)

    # And make sure we merge its rules into ours...
    builder.invocation.ruleset.merge(domain_builder.invocation.ruleset)

    # And its environments...
    for key, value in domain_builder.invocation.env.items():
        builder.invocation.env[key] = value

<<<<<<< HEAD
    # And sort out which builder its VCS handlers think they belong to
    for vcs in vcs_handlers:
        vcs.builder = builder

    # And handle the rest of the stuff we need to do.
    # Note that the _new_sub_domain() call should have handled labels
    # for us.
=======
>>>>>>> 8a7bdc32
    builder.invocation.include_domain(domain_builder, domain_name)

    return domain_builder

def build_co_and_path_from_str(str):
    """Turn a BuildDescription text into checkout name and inner path.

    That is, we assume the string we're given (which was presumably
    read from a BuildDescription) is of the form:

        <checkout-name>/<path-to-build-desc>

    For instance::

        >>> build_co_and_path_from_str('builds/01.py')
        ('builds', '01.py')
        >>> build_co_and_path_from_str('strawberry/jam/toast.py')
        ('strawberry', 'jam/toast.py')
    """
    co_name, inner_path = utils.split_path_left(str)
    return co_name, inner_path

# End file.<|MERGE_RESOLUTION|>--- conflicted
+++ resolved
@@ -1921,16 +1921,9 @@
     for key, value in domain_builder.invocation.env.items():
         builder.invocation.env[key] = value
 
-<<<<<<< HEAD
-    # And sort out which builder its VCS handlers think they belong to
-    for vcs in vcs_handlers:
-        vcs.builder = builder
-
     # And handle the rest of the stuff we need to do.
     # Note that the _new_sub_domain() call should have handled labels
     # for us.
-=======
->>>>>>> 8a7bdc32
     builder.invocation.include_domain(domain_builder, domain_name)
 
     return domain_builder
