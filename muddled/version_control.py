--- conflicted
+++ resolved
@@ -462,7 +462,6 @@
         """
         repo = builder.db.get_checkout_repo(co_label)
         options = builder.db.get_checkout_vcs_options(co_label)
-<<<<<<< HEAD
 
         # If we're given an explicit commit message, it comes down to us
         # via the builder (icky, but there's no other obvious way to get
@@ -482,17 +481,6 @@
             except (GiveUp, Unsupported) as err:
                 raise GiveUp('Failure commiting %s in %s:\n%s'%(co_label,
                              builder.db.get_checkout_location(co_label), err))
-=======
-        try:
-            with Directory(builder.db.get_checkout_path(co_label)):
-                self.vcs.commit(repo, options, verbose)
-        except MuddleBug as err:
-            raise MuddleBug('Error commiting %s in %s:\n%s'%(co_label,
-                            builder.db.get_checkout_location(co_label), err))
-        except (GiveUp, Unsupported) as err:
-            raise GiveUp('Failure commiting %s in %s:\n%s'%(co_label,
-                         builder.db.get_checkout_location(co_label), err))
->>>>>>> fd91f76d
 
     def push(self, builder, co_label, upstream=None, repo=None, verbose=True):
         """
