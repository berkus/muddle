"""
Muddle commands - these get run more or less directly by
the main muddle command and are abstracted out here in
case your programs want to run them themselves
"""

# The use of Command subclass docstrings as "help" texts relies on the
# non-PEP8-standard layout of the docstrings, with the opening triple
# quote on a line by itself, and the text starting on the next line.
#
#    (This is "house style" in the muddled package anyway.)
#
# XXX It also means that a firm decision needs to be made about those
# XXX same docstrings. For "help" purposes, as unadorned (by markup)
# XXX as possible is good, whilst for sphinx/reStructuredText purposes,
# XXX somewhat more markup would make the generated documentation better
# XXX (and more consistent with other muddled modules).

import difflib
import errno
import os
import posixpath
import pydoc
import shutil
import subprocess
import sys
import tarfile
import tempfile
import textwrap
import time
import urllib
import xml.dom.minidom
from urlparse import urlparse

import muddled.depend as depend
import muddled.env_store as env_store
import muddled.instr as instr
import muddled.mechanics as mechanics
import muddled.pkg as pkg
import muddled.subst as subst
import muddled.utils as utils
import muddled.version_control as version_control

from muddled.db import Database, InstructionFile
from muddled.depend import Label, label_list_to_string
from muddled.utils import GiveUp, MuddleBug, Unsupported, \
        DirType, LabelTag, LabelType, find_label_dir
from muddled.utils import split_vcs_url
from muddled.version_control import checkout_from_repo
from muddled.repository import Repository
from muddled.version_stamp import VersionStamp, ReleaseStamp, ReleaseSpec
from muddled.licenses import print_standard_licenses, get_gpl_checkouts, \
        get_not_licensed_checkouts, get_implicit_gpl_checkouts, \
        get_license_clashes, licenses_in_role, get_license_clashes_in_role
from muddled.distribute import distribute, the_distributions, \
        get_distribution_names, get_used_distribution_names

# Following Richard's naming conventions...
# A dictionary of <command name> : <command class>
# If a command has aliases, then they will also be entered as keys
# in the dictionary, with the same <command instance> as their value.
# If a command has subcommands, then it will be entered in this dictionary,
# but its <command instance> will be None.
g_command_dict = {}
# A list of all of the known commands, by their "main" name
# (so one name per command, only)
g_command_names = []
# A dictionary of <category name> : [<command name>]
g_command_categories = {}
# A dictionary of <command alias> : <command name>
# (of course, the keys are then the list of things that *are* aliases)
g_command_aliases = {}

# The categories, and an order for them
CAT_INIT='init'
CAT_CHECKOUT='checkout'
CAT_PACKAGE='package'
CAT_DEPLOYMENT='deployment'
CAT_ANYLABEL='any label'
CAT_QUERY='query'
CAT_EXPORT='export'
CAT_MISC='misc'
g_command_categories_in_order = [CAT_INIT, CAT_CHECKOUT, CAT_PACKAGE,
        CAT_DEPLOYMENT, CAT_ANYLABEL, CAT_QUERY, CAT_EXPORT, CAT_MISC]

def in_category(command_name, category):
    if category not in g_command_categories_in_order:
        raise GiveUp("Command %s cannot be added to unexpected"
                     " category %s"%(command_name, category))

    if category in g_command_categories:
        g_command_categories[category].add(command_name)
    else:
        g_command_categories[category] = set([command_name])

def command(command_name, category, aliases=None):
    """A simple decorator to remmember a class by its command name.

    'category' indicates which type of command this is
    """
    if command_name in g_command_dict:
        raise GiveUp("Command '%s' is already defined"%command_name)
    def rememberer(klass):
        g_command_dict[command_name] = klass
        if aliases:
            for alias in aliases:
                g_command_aliases[alias] = command_name
                g_command_dict[alias] = klass
        klass.cmd_name = command_name
        return klass

    g_command_names.append(command_name)
    in_category(command_name, category)

    return rememberer

# A dictionary of the form <command_name> : <sub_command_dict>,
# where each <sub_command_dict> is a dictionary of
# <sub_command_name : <subcommand class>
g_subcommand_dict = {}
# A dictionary of subcommand aliases, arranged as
# <command_name> : <sub_command_dict> where each <sub_command_dict>
# is a dictionary of <alias> : <subcommand>.
g_subcommand_aliases = {}
# A list of all of the known commands, by their "main" name
# (so one name per command, only) each as a tuple of (<cmd>, <subcmd>)
g_subcommand_names = []

def subcommand(main_command, sub_command, category, aliases=None):
    """Remember the class for <main_command> <subcommand>.
    """
    if main_command not in g_command_dict:
        g_command_dict[main_command] = None
        sub_dict = {}
        g_subcommand_dict[main_command] = sub_dict
    else:
        sub_dict = g_subcommand_dict[main_command]
        if sub_command in sub_dict:
            raise GiveUp("Command '%s %s' is already defined"%(main_command,sub_command))
    g_subcommand_names.append((main_command, sub_command))
    in_category(main_command, category)
    def rememberer(klass):
        sub_dict[sub_command] = klass
        klass.cmd_name = '%s %s'%(main_command, sub_command)
        if aliases:
            if main_command not in g_subcommand_aliases:
                g_subcommand_aliases[main_command] = {}
            alias_dict = g_subcommand_aliases[main_command]
            for alias in aliases:
                alias_dict[alias] = sub_command
                sub_dict[alias] = klass
        return klass
    return rememberer

class Command(object):
    """
    Abstract base class for muddle commands. Stuffed with helpful functionality.

    Each subclass is a ``muddle`` command, and its docstring is the "help"
    text for that command.
    """

    cmd_name = '<Undefined>'

    # Subclasses should override this to specify any switches that
    # are allowed after the command word.
    #
    # This mechanism is VERY primitive, and does not allow ordering
    # of switches (so it doesn't cope with a switch overriding a previous
    # switch), or switches with arguments. Perhaps I should be using
    # whatever switch mechanism Python 2.6 and above support - except
    # that getopt and optparse are both awful, and Python 2.7's argparse
    # doesn't seem much better (and, anyway, isn't in Python 2.6)
    #
    # Our switches are held as a dictionary whose keys are the allowed
    # switches, and whose values are the token to put into self.switches
    # if we encounter that switch
    allowed_switches = {}

    # A list of the switches we were given, held as the first element
    # from one of the 'allowed_switches' tuples
    switches = []

    def __init__(self):
        self.options = { }

    def help(self):
        return self.__doc__

    def requires_build_tree(self):
        """
        Returns True iff this command requires an initialised
        build tree, False otherwise.
        """
        return True

    def allowed_in_release_build(self):
        """
        Returns True iff this command is allowed in a release build
        (a build tree that has been created using "muddle release").
        """
        return True

    def set_options(self, opt_dict):
        """
        Set command options - usually from the options passed to mudddle.
        """
        self.options = opt_dict

    def set_old_env(self, old_env):
        """
        Take a copy of the environment before muddle sets its own
        variables - used by commands like subst to substitute the
        variables in place when muddle was called rather than those
        that would apply when the susbt command was executed.
        """
        self.old_env = old_env

    def no_op(self):
        """
        Is this is a no-op (just print) operation?
        """
        return ("no_operation" in self.options)

    def remove_switches(self, args, allowed_more=True):
        """Find any switches, remember them, return the remaining arguments.

        Switches are assumed to all come before any labels. We stop with
        an exception if we encounter something starting with '-' that is not a
        recognised switch.

        If 'allowed_more' is False, then the command line must end after any
        switches.
        """
        self.switches = []              # In case we're called again
        while args:
            word = args[0]
            if word[0] == '-':
                if word in self.allowed_switches:
                    self.switches.append(self.allowed_switches[word])
                else:
                    raise GiveUp('Unexpected switch "%s"'%word)
            else:
                break
            args = args[1:]

        if args and not allowed_more:
            raise GiveUp('Unexpected trailing arguments "%s"'%' '.join(args))
        return args

    def with_build_tree(self, builder, current_dir, args):
        """
        Run this command with a build tree.

        Arguments are:

        * 'builder' is the Builder instance, as constructed from the build
          tree we are in.

        * 'current_dir' is the current directory.

        * 'args' - this is any other arguments given to muddle, that occurred
          after the command name.
        """
        raise GiveUp("Can't run %s with a build tree."%self.cmd_name)

    def without_build_tree(self, muddle_binary, current_dir, args):
        """
        Run this command without a build tree.

        Arguments are:

        * 'muddle_binary' is the location of the muddle binary - this is only
          needed if "muddle" is going to be run explicitly, or if a
          Makefile.muddle is going to use $(MUDDLE_BINARY)

        * 'current_dir' is the current directory.

        * 'args' - this is any other arguments given to muddle, that occurred
          after the command name.
        """
        raise GiveUp("Can't run %s without a build tree."%self.cmd_name)

    def check_for_broken_build(self, current_dir):
        """Check to see if there is a "partial" build in the current directory.

        Intended for use in 'without_build_tree()', in classes such as UnStamp,
        which want to operate in an empty directory (or, at least, one without
        a muddle build tree in it).

        The top-level muddle code does a simple check for whether there is a
        build tree in the current directory before calling a
        'without_build_tree()' method, but sometimes we want to be a bit more
        careful and check for a "partial" build tree, presumably left by a
        previous, failed, command.

        If it finds a problem, it prints out a description of the problem,
        and raises a GiveUp error with retcode 4, so that muddle will exit
        with exit code 4.
        """
        dir, domain = utils.find_root_and_domain(current_dir)
        if dir:
            print
            print 'Found a .muddle directory in %s'%dir
            if dir == current_dir:
                print '(which is the current directory)'
            else:
                print 'The current directory is     %s'%current_dir
            print
            got_src = os.path.exists(os.path.join(dir,'src'))
            got_dom = os.path.exists(os.path.join(dir,'domains'))
            if got_src or got_dom:
                extra = ', and also the '
                if got_src: extra += '"src/"'
                if got_src and got_dom: extra += ' and '
                if got_dom: extra += '"domains/"'
                if got_src and got_dom:
                    extra += ' directories '
                else:
                    extra += ' directory '
                extra += 'alongside it'
            else:
                extra = ''
            print utils.wrap('This presumably means that the current directory is'
                             ' inside a broken or partial build. Please fix this'
                             ' (e.g., by deleting the ".muddle/" directory%s)'
                             ' before retrying the "%s" command.'%(extra, self.cmd_name))
            raise GiveUp(retcode=4)


class CPDCommand(Command):
    """
    A command that takes checkout, package or deployment arguments.

    This is purely an intermediate class for common code for the
    classes using it (I coult have done a mixin class instead)
    """

    # Subclasses should override the following as necessary
    required_tag = None
    required_type = LabelType.Checkout

    def with_build_tree(self, builder, current_dir, args):

        args = self.remove_switches(args)
        if args:
            # Expand out any labels that need it
            labels = self.decode_args(builder, args, current_dir)
        else:
            # Decide what to do based on where we are
            labels = self.default_args(builder, current_dir)

        # We promised a sorted list
        labels.sort()

        if self.no_op():
            print 'Asked to %s:\n  %s'%(self.cmd_name,
                    label_list_to_string(labels, join_with='\n  '))
            return
        ##elif not args:
        ##    print '%s %s'%(self.cmd_name, label_list_to_string(labels))

        self.build_these_labels(builder, labels)

    def decode_args(self, builder, args, current_dir):
        """
        Interpret 'args' as partial labels, and return a list of proper labels.
        """

        result_set = set()
        # Build up an initial list from the arguments given
        # Make sure we have a one-for-one correspondence between the input
        # list and the result
        initial_list = []
        label_from_fragment = builder.label_from_fragment
        expand_underscore_arg = builder.expand_underscore_arg
        for word in args:
            if word[0] == '_':
                initial_list.extend(expand_underscore_arg(word, self.required_type))
            else:
                labels = label_from_fragment(word, default_type=self.required_type)

                used_labels = []
                # We're only interested in any labels that are actually used
                for label in labels:
                    if builder.target_label_exists(label):
                        used_labels.append(label)

                # But it's an error if none of them were wanted
                if not used_labels:
                    raise GiveUp(builder.diagnose_unused_labels(labels, word,
                                                                self.required_type,
                                                                self.required_tag))

                # Don't forget to remember those we do want!
                initial_list.extend(used_labels)

        #print 'Initial list:', label_list_to_string(initial_list)

        if not initial_list:
            raise GiveUp('Expanding "%s" does not give any target labels'%' '.join(args))

        # Now take those full labels and turn them into just checkouts,
        # packages or deployments, according to what we want
        intermediate_set = self.interpret_labels(builder, args, initial_list)

        #print 'Intermediate set:', label_list_to_string(intermediate_set)

        if self.required_tag:
            # Regardless of the actual dependency, use the required tag.
            # I believe this makes sense, as we're asking to do a
            # particular command on the checkout, and that *means* moving
            # to the required tag
            result_set = set()
            for l in intermediate_set:
                if l.tag != self.required_tag:
                    l = l.copy_with_tag(self.required_tag)
                result_set.add(l)
        else:
            result_set = intermediate_set

        #print 'Result set', label_list_to_string(result_set)
        return list(result_set)

    def default_args(self, builder, current_dir):
        """
        Decide on default labels, based on where we are in the build tree.
        """
        raise MuddleBug('No "default_args" method provided for command "%s"'%self.cmd_name)

    def interpret_labels(self, builder, args, initial_list):
        """
        Turn 'initial_list' into a list of labels of the required type.

        This method should attempt to GiveUp with a useful message if it
        would otherwise return an empty list.
        """
        raise MuddleBug('No "interpret_labels" method provided for command "%s"'%self.cmd_name)

    def build_these_labels(self, builder, checkouts):
        """
        Do whatever is necessary to each label
        """
        raise MuddleBug('No "build_these_labels" method provided for command "%s"'%self.cmd_name)

class CheckoutCommand(CPDCommand):
    """
    A Command that takes checkout arguments. Always requires a build tree.

    If no explicit labels are given, then the default is to find all the
    checkouts below the current directory.
    """

    required_type = LabelType.Checkout
    # Subclasses should override the following as necessary
    required_tag = LabelTag.CheckedOut

    # In general, these commands are not allowed in release builds
    def allowed_in_release_build(self):
        return False

    def interpret_labels(self, builder, args, initial_list):
        """
        Turn 'initial_list' into a list of labels of the required type.
        """
        potential_problems = []
        intermediate_set = set()
        for index, label in enumerate(initial_list):
            found = False
            if label.type == LabelType.Checkout:
                found = True
                intermediate_set.add(label)
            elif label.type in LabelType.Package:
                # All the checkouts that are used *directly* by this package
                checkouts = builder.checkouts_for_package(label)
                if checkouts:
                    found = True
                    intermediate_set.update(checkouts)
            elif label.type in LabelType.Deployment:
                # All the checkouts needed for this particular deployment
                # XXX I don't think we need to specify useMatch=True, because we
                # XXX should already have expanded any wildcards
                rules = depend.needed_to_build(builder.ruleset, label)
                for r in rules:
                    l = r.target
                    if l.type == LabelType.Checkout:
                        found = True
                        intermediate_set.add(l)
            else:
                raise GiveUp("Cannot cope with label '%s', from arg '%s'"%(label, args[index]))

            if not found:
                potential_problems.append('%s does not depend on any checkouts'%label)

        if not intermediate_set:
            text = []
            if len(initial_list) == 1:
                text.append('Label %s exists, but does not give'
                             ' a target for "muddle %s"'%(initial_list[0], self.cmd_name))
            else:
                text.append('The labels\n  %s\nexist, but none gives a'
                            ' target for "muddle %s"'%(label_list_to_string(initial_list,
                                join_with='\n  '), self.cmd_name))
            if potential_problems:
                text.append('Perhaps because:')
                for problem in potential_problems:
                    text.append('  %s'%problem)
            raise GiveUp('\n'.join(text))

        return intermediate_set

    def default_args(self, builder, current_dir):
        """
        Decide on default labels, based on where we are in the build tree.
        """
        what, label, domain = builder.find_location_in_tree(current_dir)
        arg_list = []

        if label:       # Since we know our label, use it (of whatever type)
            arg_list.append(label)
        elif what == DirType.Checkout:
            # We've got checkouts below us - use those
            arg_list.extend(builder.get_all_checkout_labels_below(current_dir))

        if not arg_list:
            raise GiveUp('Not sure what you want to %s'%self.cmd_name)

        # And just pretend that was what the user asked us to do
        return self.decode_args(builder, map(str, arg_list), current_dir)

class PackageCommand(CPDCommand):
    """
    A Command that takes package arguments. Always requires a build tree.
    """

    required_type = LabelType.Package
    # Subclasses should override the following as necessary
    required_tag = LabelTag.PostInstalled

    def interpret_labels(self, builder, args, initial_list):
        """
        Turn 'initial_list' into a list of labels of the required type.
        """
        potential_problems = []
        intermediate_set = set()
        default_roles = builder.default_roles
        for index, label in enumerate(initial_list):
            if label.type == LabelType.Package:
                intermediate_set.add(label)
            elif label.type == LabelType.Checkout:
                # Experience seems to show that it makes more sense to go for
                # just the *immediate* package dependencies - i.e., the packages
                # that are actually built from this checkout.
                # And the documentation says we should only use package labels
                # with the default roles
                package_labels = builder.packages_using_checkout(label)
                found = False
                for l in package_labels:
                    if l.role in default_roles:
                        found = True
                        intermediate_set.add(l)
                if not found:
                    if package_labels:
                        potential_problems.append('  None of the packages in the'
                                                  ' default roles use %s'%label)
                        # XXX Hmm, this gives a bit too much detail
                        package_labels = list(package_labels)
                        package_labels.sort()
                        potential_problems.append('  It is used by\n    %s'%label_list_to_string(package_labels, join_with='\n    '))
                    else:
                        potential_problems.append('  It is not used by any packages')
            elif label.type in (LabelType.Deployment):
                # If they specified a deployment label, then find all the
                # packages that depend on this deployment.
                if True:
                    # Here I think we definitely want any depth of dependency.
                    # XXX I don't think we need to specify useMatch=True, because we
                    # XXX should already have expanded any wildcards
                    rules = depend.needed_to_build(builder.ruleset, label)
                    found = False
                    for r in rules:
                        l = r.target
                        if l.type == LabelType.Package:
                            found = True
                            intermediate_set.add(l)
                    if not found:
                        potential_problems.append('  Deployment %s does not use any packages'%label)
                else:
                    # Just get the packages we immediately depend on
                    packages = builder.packages_for_deployment(label)
                    if packages:
                        intermediate_set.update(packages)
                    else:
                        potential_problems.append('  Deployment %s does not use any packages'%label)
            else:
                raise GiveUp("Cannot cope with label '%s', from arg '%s'"%(label, args[index]))

        if not intermediate_set:
            text = []
            if len(initial_list) == 1:
                text.append('Label %s exists, but does not give'
                             ' a target for "muddle %s"'%(initial_list[0], self.cmd_name))
            else:
                text.append('The labels\n  %s\nexist, but none gives a'
                            ' target for "muddle %s"'%(label_list_to_string(initial_list,
                                join_with='\n  '), self.cmd_name))
            if potential_problems:
                text.append('Perhaps because:')
                for problem in potential_problems:
                    text.append('%s'%problem)
            raise GiveUp('\n'.join(text))

        return intermediate_set

    def default_args(self, builder, current_dir):
        """
        Decide on default labels, based on where we are in the build tree.
        """
        what, label, domain = builder.find_location_in_tree(current_dir)
        arg_list = []

        if label:
            # We're somewhere that knows its label, so can probably work
            # out what to do
            arg_list.append(label)
        elif what == DirType.Checkout:
            # We've got checkouts below us - use those
            arg_list.extend(builder.get_all_checkout_labels_below(current_dir))

        if not arg_list:
            raise GiveUp('Not sure what you want to %s'%self.cmd_name)

        # And just pretend that was what the user asked us to do
        return self.decode_args(builder, map(str, arg_list), current_dir)

class DeploymentCommand(CPDCommand):
    """
    A Command that takes deployment arguments. Always requires a build tree.
    """

    required_type = LabelType.Deployment
    # Subclasses should override the following as necessary
    required_tag = LabelTag.Deployed

    def interpret_labels(self, builder, args, initial_list):
        """
        Turn 'initial_list' into a list of labels of the required type.
        """
        potential_problems = []
        intermediate_set = set()
        for index, label in enumerate(initial_list):
            found = False
            if label.type == LabelType.Deployment:
                found = True
                intermediate_set.add(label)
            elif label.type in (LabelType.Checkout, LabelType.Package):
                required_labels = depend.required_by(builder.ruleset, label)
                for l in required_labels:
                    if l.type == LabelType.Deployment:
                        found = True
                        intermediate_set.add(l)
            else:
                raise GiveUp("Cannot cope with label '%s', from arg '%s'"%(label, args[index]))

            if not found:
                potential_problems.append('No deployments depend on %s'%label)

        if not intermediate_set:
            text = []
            if len(initial_list) == 1:
                text.append('Label %s exists, but does not give'
                             ' a target for "muddle %s"'%(initial_list[0], self.cmd_name))
            else:
                text.append('The labels\n  %s\nexist, but none gives a'
                            ' target for "muddle %s"'%(label_list_to_string(initial_list,
                                join_with='\n  '), self.cmd_name))
            if potential_problems:
                text.append('Perhaps because:')
                for problem in potential_problems:
                    text.append('  %s'%problem)
            raise GiveUp('\n'.join(text))

        return intermediate_set

    def default_args(self, builder, current_dir):
        """
        Decide on default labels, based on where we are in the build tree.
        """
        # Can we guess what to do from where we are?
        what, label, domain = builder.find_location_in_tree(current_dir)
        arg_list = []

        if label:
            arg_list.append(label)
        elif what == DirType.Checkout:
            # We've got checkouts below us - use those
            arg_list.extend(builder.get_all_checkout_labels_below(current_dir))

        if not arg_list:
            raise GiveUp('Not sure what you want to %s'%self.cmd_name)

        # And just pretend that was what the user asked us to do
        return self.decode_args(builder, map(str, arg_list), current_dir)

class AnyLabelCommand(Command):
    """
    A Command that takes any sort of label. Always requires a build tree.

    We don't try to turn one sort of label into another, and we don't alter
    the order of the labels given. At least one label must be provided.
    """

    def with_build_tree(self, builder, current_dir, args):
        if args:
            # Expand out any labels that need it
            labels = self.decode_args(builder, args, current_dir)
        else:
            raise GiveUp('Nothing to do: no label given')

        # We don't sort the list - we keep it in the order given

        if self.no_op():
            print 'Asked to %s:\n  %s'%(self.cmd_name,
                    label_list_to_string(labels, join_with='\n  '))
            return
        elif not args:
            print '%s %s'%(self.cmd_name, label_list_to_string(labels))

        self.build_these_labels(builder, labels)

    def decode_args(self, builder, args, current_dir):
        """
        Turn the arguments into full labels.
        """
        # Build up an initial list from the arguments given
        # Make sure we have a one-for-one correspondence between the input
        # list and the result
        result_list = []
        label_from_fragment = builder.label_from_fragment
        for word in args:
            if word[0] == '_':
                raise GiveUp('Command %s does not allow %s as an argument'%(self.cmd_name, word))

            labels = label_from_fragment(word, default_type=LabelType.Package)

            used_labels = []
            # We're only interested in any labels that are actually used
            for label in labels:
                if builder.target_label_exists(label):
                    used_labels.append(label)

            # But it's an error if none of them were wanted
            if not used_labels:
                # XXX =====================================
                if args:
                    print 'Arguments (shown one per line) were:'
                    for arg in args:
                        print '  ', arg
                else:
                    print 'There were no arguments,implicit or explicit'
                # XXX =====================================
                if len(labels) == 1:
                    raise GiveUp("Label %s, from argument '%s', is"
                                 " not a target"%(labels[0], word))
                elif len(labels) == 0:
                    raise GiveUp("Argument '%s' does not expand into anything"%(word))
                else:
                    # XXX This isn't a great error message, but it's OK
                    # XXX for now, and significantly better than nothing
                    raise GiveUp("None of the labels %s, from argument '%s', is"
                                 " a target"%(label_list_to_string(labels,
                                     join_with=', '), word))

            # Don't forget to remember those we do want!
            result_list.extend(used_labels)

        return result_list

    def build_these_labels(self, builder, checkouts):
        """
        Do whatever is necessary to each label
        """
        raise MuddleBug('No action provided for command "%s"'%self.cmd_name)

# -----------------------------------------------------------------------------
# Actions
# -----------------------------------------------------------------------------

def build_a_kill_b(builder, labels, build_this, kill_this):
    """
    For every label in labels, build the label formed by replacing
    tag in label with build_this and then kill the tag in label with
    kill_this.

    We have to interleave these operations so an error doesn't
    lead to too much or too little of a kill.
    """
    for lbl in labels:
        try:
            l_a = lbl.copy_with_tag(build_this)
            print "Building: %s .. "%(l_a)
            builder.build_label(l_a)
        except GiveUp as e:
            raise GiveUp("Can't build %s: %s"%(l_a, e))

        try:
            l_b = lbl.copy_with_tag(kill_this)
            print "Killing: %s .. "%(l_b)
            builder.kill_label(l_b)
        except GiveUp as e:
            raise GiveUp("Can't kill %s: %s"%(l_b, e))

def kill_labels(builder, to_kill):
    if len(to_kill) == 1:
        print "Killing %s"%to_kill[0]
    else:
        print "Killing %d labels"%len(to_kill)

    try:
        for lbl in to_kill:
            builder.kill_label(lbl)
    except GiveUp, e:
        raise GiveUp("Can't kill %s - %s"%(str(lbl), e))

def build_labels(builder, to_build):
    if len(to_build) == 1:
        print "Building %s"%to_build[0]
    else:
        print "Building %d labels"%len(to_build)

    try:
        for lbl in to_build:
            builder.build_label(lbl)
    except GiveUp,e:
        raise GiveUp("Can't build %s - %s"%(str(lbl), e))

# =============================================================================
# Actual commands
# =============================================================================
# -----------------------------------------------------------------------------
# Help - this is a query command, but it's nice to have it easy to find
# -----------------------------------------------------------------------------

@command('help', CAT_QUERY)
class Help(Command):
    """
    To get help on commands, use:

      muddle help [<switch>] [<command>]

    specifically::

      muddle help <cmd>          for help on a command
      muddle help <cmd> <subcmd> for help on a subcommand
      muddle help _all           for help on all commands
      muddle help <cmd> _all     for help on all <cmd> subcommands
      muddle help commands       just list the (top level) commands
      muddle help categories     shows command names sorted by category
      muddle help labels         for help on using labels
      muddle help subdomains     for help on subdomains
      muddle help aliases        says which commands have more than one name
      muddle help vcs [name]     name the supported version control systems,
                                 or give details about one in particular
      muddle help environment    list the environment variables muddle defines
                                 for use in muddle Makefiles

    <switch> may be::

        -p[ager] <pager>    to specify a pager through which the help will be piped.
                            The default is $PAGER (if set) or else 'more'.
        -nop[ager]          don't use a pager, just print the help out.
    """

    command_line_help = """\
Usage:

  muddle [<options>] <command> [<arg> ...]

Available <options> are:

  --help, -h, -?      This help text
  --tree <dir>        Use the muddle build tree at <dir>.
  --just-print, -n    Just print what muddle would have done. For commands that
                      'do something', just print out the labels for which that
                      action would be performed. For commands that "enquire"
                      (or "find out") something, this switch is ignored.
   --version          Show the version of muddle and the directory it is
                      being run from. Note that this uses git to interrogate
                      the .git/ directory in the muddle source directory.

Muddle always starts by looking for a build tree, signified by the presence of
a .muddle directory. If you give --tree, then it will look in the directory
given, otherwise, it will traverse directories from the current directory up
to the root.
"""

    help_label_summary = """\
More complete documentation on labels is available in the muddle documentation
at http://muddle.readthedocs.org/. Information on the label class itself can
be obtained with "muddle doc depend.Label". This is a summary.

(Nearly) everything in muddle is described by a label. A label looks like:

    <type>:<name>{<role>}/<tag>

All label components are made up of the characters [A-Z0-9a-z-_].
<name>, <role> and <tag> may also be '*' (a wildcard), meaning all values.
A <name> may not start with an underscore.

  (If your build tree contains *subdomains* then there is another label
  component - see "help subdomains" for more information if you need it.)

<type> is one of checkout, package or deployment.

* A checkout is checked out of version control. It lives (somewhere) under
 'src/'.
* A package is built (under 'obj/<name>/<role>') and installed (under
  'install/<role>).
* A deployment is deployed (ready for putting onto the target), and is found
  under 'deploy/<name>'.

Labels of type checkout and deployment do not use roles. Package labels
always need a role (although muddle will sometimes try to guess one for you).

* For checkouts, <tag> is typically 'checked_out', meaning the checkout has
  been checked out (cloned, branched, etc.). A checkout will be in a directory
  under the src/ directory, with the directory name given by the <name> from
  the checkout label.

* For packages, <tag> is typically one of 'preconfig', 'configured', 'built',
  'installed' or 'postinstalled'.

  - preconfig - preconfiguration checks have been made on the package
  - configured - the package has been configured. The 'config' target in its
    muddle Makefile has been run. This may have involved running GNU
    autotools './configure', and perhaps copying source code if the checkout
    does not support building out-of-tree.
  - built - the package has been built (e.g., compiled and linked). The 'all'
    target in its muddle Makefile has been run. The results of building end up
    in directory obj/<package-name>/<role>
  - installed - the package has been installed. The 'install' target in its
    muddle Makefile has been run. All packages in a particular <role> install
    their results to somewhere in install/<role>
  - postinstalled - the package has been postinstalled. This is often an empty
    step.

* For deployments, <tag> is typically 'deployed', meaning a deployment has been
  created. This normally involves collecting files from particular
  install/<role> directories, and placing the result in
  deploy/<deployment-name>.

Some muddle commands only operate on particular types of label. For instance,
commands in category "checkout" (see "muddle help categories") only operate
on checkout: labels.
"""

    help_label_fragments = """\
Label fragments
---------------
Typing all of a label on the command line can be onerous. Muddle thus allows
appropriate fragments of a label to be used, according to the particular
command. In general, the aim is to require the label name, have a sensible
default for the label type and tag, and (for packages) try all the default
roles if none is specified.

Each command says, in its help text, if it defaults to "checkout:", "package:"
or "deployment".

Checkout and deployment labels may not have roles.

If a package role is not given, then the label will be expanded into
package:<name>{<role>} for each <role> in the default roles. Default roles
are defined in the build description. You can use "muddle query default-roles"
to find out what they are.

If a tag is not given, then the "end tag" for the particular type of label will
be used. This is:

* for checkout, '/checked_out'
* for package, '/postinstalled'
* for deployment, '/deployed'

Checkout, package and deployment commands typically ignore the label tag
of any checkout, package or deployment label they are given (whether because
you gave it exactly, or because it was deduced). Instead, they have a
requried tag, which is documented in their help text.

Other commands default to the "end tag" for that particular label type.

You can always used "muddle -n <command> <fragment>" to see what labels the
<command> will actually end up using.
"""

    help_label_absent = """\
"muddle" with no label arguments
--------------------------------
Muddle tries quite hard to do the sensible thing if you type it without any
arguments, depending on the current directory. Specifically, for commands
that "build" a label (whether checkout, package or deployment):

* at the very top of the build tree:

    muddle buildlabel _default_deployments _default_roles

* within a 'src/' directory, or within a non-checkout subdirectory inside
  'src'/,  "muddle build" for each checkout that is below the current
  directory (i.e., build all packages using the checkouts below the
  current directory).
* within a checkout directory, "muddle build" for the package(s) that use
  that checkout.
* within an 'obj/' directory, no defined action
* within an 'obj/<package>' directory, "muddle rebuild" for the named
  <package> in each of the default roles.
* within an 'obj/<package>/<role>' directory (or one of its subdirectories),
  "muddle rebuild package:<package>{<role>}".
* within an 'install/' directory, no defined action.
* within an 'install/<role>' directory (or one of its subdirectories),
  "muddle rebuild package:*{<role>}".
* within a 'deploy/' directory, no defined action.
* within a 'deploy/<deployment>' directory, "muddle redeploy <deployment>"
  (note, "redeploy" rather than "deploy", as this seems more likely to be
  useful).

If you have subdomains (see "muddle help subdomains"), then:

* within a 'domains/' directory, "muddle buildlabel" with arguments
  "deployment:(<domain>)*/deployed" and "package:(<domain>)*{*}/postinstalled"
  for each <domain> that has a directory (directly within) that 'domains/'
  directory.
* within a 'domains/<domain>' directory, "muddle buildlabel" with arguments
  "deployment:(<domain>)*/deployed" and "package:(<domain>)*{*}/postinstalled".

where <domain> is replaced by the subdomain's name (as given by "muddle where"
in that directory).

Anywhere else, "muddle" will say "Not sure what you want to build".

"muddle <command>" with no label arguments
------------------------------------------
Again, muddle tries to decide what to do based on the current directory.

For any command that "builds" a label (whether checkout, package or
deployment):

* if "muddle where" gives a label, then that label will be used as the
  argument.
* if the current directory is within 'src/', then all the checkouts below
  the current directory will be found, and a checkout: label constructed
  for each, and those will be used as the arguments.

Otherwise, muddle will say "Not sure what you want to build".
"""

    help_label_wrong = """\
How "muddle" commands intepret labels of the "wrong" type
---------------------------------------------------------
Most muddle commands that want label arguments actually want labels of a
particular type. For instance, "muddle checkout" wants to operate on one
or more checkout: labels.

Sometimes, however, it is more convenient to specify a label of a different
type. For instance: "muddle checkout package:fred", to checkout the checkouts
needed by package "fred".

Labels of particular types are interpreted as follows:

* in a checkout command:

  - checkout: -> itself
  - package: -> all the checkouts used *directly* by this package
  - deployment: -> all the checkouts needed by this deployment
    (this can be a bit slow to calculate)

* in a package command:

  - checkout: -> the packages that depend directly upon this checkout
    (i.e., those that are "built" from it), but only if they are in one
    of the default roles.
  - package: -> itself
  - deployment: -> all the packages used *directly* by this deployment

* in a deployment command

  - checkout: -> any deployments that depend upon this checkout (at any depth)
  - package: -> any deployments that depend upon this package (at any depth)
  - deployment: -> itself
"""

    help_label_all_and_friends = """\
_all and friends
----------------
There are some special command line arguments that represent a set of labels.

* _all represents all target labels of the appropriate type for the command.
  For example, in "muddle checkout _all" it expands to all "checkout:" labels.
* _all_checkouts, _all_packages and _all_deployments repesent all labels of
  the appropriate type.
* _default_roles represents package labels for all of the default roles, as
  given in the build description. Specifically, package:*{<role>}/postinstalled
  for each such <role>. You can find out what the default roles are with
  "muddle query default-roles".
* _default_deployments represents deployment labels for each of the default
  deployments, as given in the build description. You can find out what the
  default deployments are with "muddle query default-deployments".
* _just_pulled represents the checkouts that were (actually) pulled by the
  last "muddle pull" or "muddle merge" command.
* _release represents the labels to be built for a release build, as set
  in the build description with "builder.add_to_release_build".

The help for particular commands will indicate if these values can be used,
but they are generally valid for all commands that "build" checkout, package
or deployment labels. As normal, you can use "muddle -n <command> _xxx" to
see exactly what labels the "_xxx" value would expand to.
"""

    help_label_star = """\
Unexpected results
------------------
Note: at a Unix shell, typing:

    $ muddle build *

is unlikely to give the required result. The shell will expand the "*" to the
contents of the current directory, and if at top level of the built tree,
muddle will then typically complain that there is no package called 'deploy'.
Instead, escape the "*", for instance:

    $ muddle build '*'
"""

    subdomains_help = """\
Your build contains subdomains if "muddle query domains" prints out subdomain
names. In this case, you will also have a top-level 'domains/' directory, and
the top-level build description will contain calls to 'include_domain()'.

In builds with subdomains, labels in the top-level build still look like:

    <type>:<name>{<role>}/<tag>

but labels from the subdomains will contain their domain name:

    <type>:(<domain>)<name>{<role>}/<tag>

For instance:

    * package:busybox{x86}/installed is in the toplevel build
    * package:(webkit)webkit{x86}/installed is in the 'webkit' subdomain
    * package:(webkit(x11))xfonts{x11}/installed is in the 'x11' subdomain,
      which in turn is a subdomain of 'webkit'.

Note that when typing labels containing domain names within Bash, it wil
be necessary to quote the whole label, otherwise Bash will try to interpret
the parentheses. So, for instance, use:

    $ muddle build '(x11)xfonts{x11}'
    """

    def requires_build_tree(self):
        return False

    def with_build_tree(self, builder, current_dir, args):
        self.print_help(args)

    def without_build_tree(self, muddle_binary, current_dir, args):
        self.print_help(args)

    def print_help(self, args):
        pager = os.environ.get('PAGER', 'more')
        if args:
            if args[0] in ('-p', '-pager'):
                pager = args[1]
                args = args[2:]
            elif args[0] in ('-nop', '-nopager'):
                pager = None
                args = args[1:]

        help_text = self.get_help(args)
        try:
            utils.page_text(pager, help_text)
        except IOError: # For instance, a pipe error due to "q" at the prompt
            pass

    def get_help(self, args):
        """Return help for args, or a summary of all commands.
        """
        if not args:
            return self.help_summary()

        if args[0] == "_all":
            return self.help_all()   # and ignore the rest of the command line

        if args[0] == "aliases":
            return self.help_aliases()

        if args[0] == "categories":
            return self.help_categories()

        if args[0] in ("label", "labels"):
            return self.help_labels(args[1:])

        if args[0] == "subdomains":
            return self.help_subdomains()

        if args[0] == "commands":
            return self.help_command_list()

        if args[0] == "vcs":
            return self.help_vcs(args[1:])

        if args[0] == "environment":
            return self.help_environment(args[1:])

        if len(args) == 1:
            cmd = args[0]
            try:
                v = g_command_dict[cmd]
                if v is None:
                    keys = g_subcommand_dict[cmd].keys()
                    keys.sort()
                    keys_text = ", ".join(keys)
                    return utils.wrap("Subcommands of '%s' are: %s"%(cmd,keys_text),
                                      # I'd like to do this, but it's not in Python 2.6.5
                                      #break_on_hyphens=False,
                                      subsequent_indent='              ')
                else:
                    return "%s\n%s"%(cmd, v().help())
            except KeyError:
                return "There is no muddle command '%s'"%cmd
        elif len(args) == 2:
            cmd = args[0]
            subcmd = args[1]
            try:
                sub_dict = g_subcommand_dict[cmd]
            except KeyError:
                if cmd in g_command_dict:
                    return "Muddle command '%s' does not take a subcommand"%cmd
                else:
                    return "There is no muddle command '%s %s'"%(cmd, subcmd)

            if subcmd == "_all":
                return self.help_subcmd_all(cmd, sub_dict)

            try:
                v = sub_dict[subcmd]
                return "%s %s\n%s"%(cmd, subcmd, v().help())
            except KeyError:
                return "There is no muddle command '%s %s'"%(cmd, subcmd)
        else:
            return "There is no muddle command '%s'"%' '.join(args)
        result_array = []
        for cmd in args:
            try:
                v = g_command_dict[cmd]
                result_array.append("%s\n%s"%(cmd, v().help()))
            except KeyError:
                result_array.append("There is no muddle command '%s'\n"%cmd)

        return "\n".join(result_array)

    def help_summary(self):
        """
        Return a summary of usage and a list of all commands
        """
        result_array = []
        result_array.append(textwrap.dedent(Help.command_line_help))
        result_array.append(textwrap.dedent(Help.__doc__))
        result_array.append("\n")

        result_array.append(self.help_command_list())

        return "".join(result_array)

    def help_command_list(self):
        """Return a list of the top-level commands.
        """
        # Use the entire set of command names, including any aliases
        keys = g_command_dict.keys()
        keys.sort()
        keys_text = ", ".join(keys)

        result_array = []
        result_array.append(utils.wrap('Commands are: %s'%keys_text,
                                       # I'd like to do this, but it's not in Python 2.6.5
                                       #break_on_hyphens=False,
                                       subsequent_indent='              '))

        # XXX Temporarily
        result_array.append("\n\n"+utils.wrap('Please note that "muddle pull" is '
            'preferred to "muddle fetch" and "muddle update", which are deprecated.'))
        # XXX Temporarily

        return "".join(result_array)

    def help_categories(self):
        result_array = []
        result_array.append("Commands by category:\n")

        categories_dict = g_command_categories
        categories_list = g_command_categories_in_order

        maxlen = len(max(categories_list, key=len)) +1  # +1 for a colon
        indent = ' '*(maxlen+3)

        for name in categories_list:
            cmd_list = list(categories_dict[name])
            cmd_list.sort()
            line = "  %-*s %s"%(maxlen, '%s:'%name, ' '.join(cmd_list))
            result_array.append(utils.wrap(line, subsequent_indent=indent))

        return "\n".join(result_array)

    def help_labels(self, args):
        """
        Help on labels within muddle.

        "muddle help label" and "muddle help labels" are equivalent.

        help label            - show this text
        help label summary    - a summary of how labels work
        help label fragments  - using partial labels in commands
        help label fragment   - the same
        help label absent     - what "muddle" or "muddle <cmd>" does with no label
                                arguments
        help label wrong      - what "muddle <cmd>" does with a label of the "wrong"
                                type (e.g., "muddle build checkout:something")
        help label _all
        help label <any name starting with underscore>
                              - these explain the "special" command line arguments
        help label star       - the unexpected result of "muddle build *" and its like
        help label everything - all the "muddle help label" subtopics
        """
        if args and len(args) > 1:
            raise GiveUp('"muddle help label" only takes one argument.')

        if not args:
            return textwrap.dedent(Help.help_labels.__doc__)

        subtopic = args[0]
        if subtopic == "summary":
            help_text = Help.help_label_summary
        elif subtopic in ("fragment", "fragments"):
            help_text = Help.help_label_fragments
        elif subtopic == "absent":
            help_text = Help.help_label_absent
        elif subtopic == "wrong":
            help_text = Help.help_label_wrong
        elif subtopic[0] == "_":
            help_text = Help.help_label_all_and_friends
        elif subtopic == "star":
            help_text = Help.help_label_star
        elif subtopic == "everything":
            parts = []
            parts.append(Help.help_label_summary)
            parts.append(Help.help_label_fragments)
            parts.append(Help.help_label_absent)
            parts.append(Help.help_label_wrong)
            parts.append(Help.help_label_all_and_friends)
            parts.append(Help.help_label_star)
            help_text = '\n'.join(parts)
        else:
            raise GiveUp('Unrecognised help label subtopic "%s" -'
                         ' see "muddle help label"'%subtopic)

        return textwrap.dedent(help_text)

    def help_subdomains(self):
        """
        Return help on how to use subdomains
        """
        return textwrap.dedent(Help.subdomains_help)

    def help_vcs(self, args):
        """
        Return help on supported VCS
        """
        if args:
            if len(args) != 1:
                raise GiveUp("'muddle help vcs' takes zero or one arguments")
            vcs = args[0]
            return version_control.get_vcs_docs(vcs)
        else:
            str_list = [ ]
            str_list.append("Available version control systems:\n\n")
            str_list.append(version_control.list_registered(indent='  '))
            str_list.append('\nUse "help vcs <name>" for more information on VCS <name>')
            return "".join(str_list)

    def help_environment(self, args):
        """
        Return help on MUDDLE_xxx environment variables
        """
        text = mechanics.Builder.set_default_variables.__doc__
        text = textwrap.dedent(text)
        text = text.replace("``", "'")
        return ('Muddle environment variables\n'
                '============================\n'
                '%s'%text)

    def help_all(self):
        """
        Return help for all commands
        """
        result_array = []
        result_array.append("Commands:\n")

        cmd_list = []

        # First, all the main command names (without any aliases)
        for name in g_command_names:
            v = g_command_dict[name]
            cmd_list.append((name, v()))

        # Then, all the subcommands (ditto)
        for main, sub in g_subcommand_names:
            v = g_subcommand_dict[main][sub]
            cmd_list.append(('%s %s'%(main, sub), v()))

        cmd_list.sort()

        for name, obj in cmd_list:
            result_array.append("%s\n%s"%(name, v().help()))

        return "\n".join(result_array)

    def help_subcmd_all(self, cmd_name, sub_dict):
        """
        Return help for all commands in this dictionary
        """
        result_array = []
        result_array.append("Subcommands for '%s' are:\n"%cmd_name)

        keys = sub_dict.keys()
        keys.sort()

        for name in keys:
            v = sub_dict[name]
            result_array.append('%s\n%s'%(name, v().help()))

        return "\n".join(result_array)

    def help_aliases(self):
        """
        Return a list of all commands with aliases
        """
        result_array = []
        result_array.append("Commands aliases are:\n")

        aliases = g_command_aliases

        keys = aliases.keys()
        keys.sort()

        for alias in keys:
            result_array.append("  %-10s  %s"%(alias, aliases[alias]))

        aliases = g_subcommand_aliases
        if aliases:
            result_array.append("\nSubcommand aliases are:\n")

            main_keys = aliases.keys()
            main_keys.sort()
            for cmd in main_keys:
                sub_keys = aliases[cmd].keys()
                sub_keys.sort()
                for alias in sub_keys:
                    result_array.append("  %-20s %s"%("%s %s"%(cmd, alias),
                                                            "%s %s"%(cmd, aliases[cmd][alias])))

        return "\n".join(result_array)

# -----------------------------------------------------------------------------
# Init commands
# -----------------------------------------------------------------------------
@command('init', CAT_INIT)
class Init(Command):
    """
    :Syntax: muddle init <repository> <build_description>
    :or:     muddle init -b[ranch] <branch_name> <repository> <build_description>

    Initialise a new build tree with a given repository and build description.
    We check out the build description but don't actually build anything.
    It is traditional to create a new muddle build tree in an empty directory.

    For instance::

      $ mkdir project32
      $ cd project32
      $ muddle init  git+file:///somewhere/else/examples/d  builds/01.py

    This initialises a muddle build tree, creating two new directories:

    * '.muddle/', which contains the build tree state, and
    * 'src/', which contains the build description in 'src/builds/01.py'
      (complex build desscriptions may use multiple Python files, and so
      other files may have been checked out into 'src/builds/')

    You haven't told muddle which actual repository the build description is in
    - you've only told it where the repository root is and where the build
    description file is. Muddle assumes that <repository>
    "git+file:///somewhere/else/examples/d" and <build_description>
    "builds/01.py" means repository "git+file:///somewhere/else/examples/d/builds"
    and file "01.py" therein.

    If the -branch switch is given, then the named branch of the build
    description will be checked out. It thus an error if either the muddle
    support for the build description VCS does not support this (at the moment,
    that probably means "not git"), or if there is no such branch.

    Note: if you find yourself trying to "muddle init" a subdomain, don't.
    Instead, add the subdomain to the current build description (using a call
    of 'include_domain()'), and it will automatically get checked out during
    the "muddle init" of the top-level build. Or see "muddle bootstrap -subdomain".
    """

    def requires_build_tree(self):
        return False

    def with_build_tree(self, builder, current_dir, args):
        raise GiveUp("Can't initialise a build tree "
                    "when one already exists (%s)"%builder.db.root_path)

    def without_build_tree(self, muddle_binary, current_dir, args):
        """
        Initialise a build tree.
        """

        # The Commands class switch mechanism doesn't handle switches with
        # arguments, which is a pity, as it means we have to do our -branch
        # switch by hand...
        branch_name = None

        if len(args) != 2 and len(args) != 4:
            raise GiveUp(self.__doc__)

        if len(args) == 4:
            if args[0] not in ('-b', '-branch'):
                raise GiveUp(self.__doc__)
            else:
                branch_name = args[1]
                args = args[2:]

        repo = args[0]
        build = args[1]

        print "Initialising build tree in %s "%current_dir
        print "Repository: %s"%repo
        print "Build description: %s"%build

        if branch_name:
            print "Build description branch: %s"%branch_name

        if self.no_op():
            return

        db = Database(current_dir)
        db.setup(repo, build)

        print
        print "Checking out build description .. \n"
        mechanics.load_builder(current_dir, muddle_binary) ###, branch=branch_name)

        print "Done.\n"


@command('bootstrap', CAT_INIT)
class Bootstrap(Command):
    """
    :Syntax: muddle bootstrap [-subdomain] <repo> <build_name>

    Create a new build tree, from scratch, in the current directory.
    The current directory should ideally be empty.

    * <repo> should be the root URL for the repository which you will be using
      as the default remote location. It is assumed that it will contain a
      'builds' and a 'versions' repository/subdirectory/whatever (this depends
      a bit on version control system being used).

      <repo> should be the same value that you would give to the 'init'
      command, if that was being used instead.

    * <build_name> is the name for the build. This should be a simple string,
      usable as a filename. It is strongly recommended that it contain only
      alphanumerics, underline, hyphen and dot (or period). Ideally it should
      be a meaningful (but not too long) description of the build.

    For instance::

      $ cd project33
      $ muddle bootstrap git+http://example.com/fred/ build-27

    You will end up with a build tree of the form::

      .muddle/
          RootRepository      -- containing "git+http://example/com/fred/"
          Description         -- containing "builds/01.py"
          VersionsRepository  -- containing "git+http://example/com/fred/versions/"
      src/
          builds/
              .git/           -- assuming "http://example/com/fred/builds/"
              01.py           -- wth a bare minimum of content
      versions/
              .git/           -- assuming "http://example/com/fred/versions/"

    Note that 'src/builds/01.py' will have been *added* to the VCS (locally),
    but will not have been committed (this may change in a future release).

    Also, muddle cannot currently set up VCS support for Subversion in the
    subdirectories.

    If you try to do this in a directory that is itself within an existing
    build tree (i.e., there's a parent directory somewhere with a ``.muddle``
    directory), then it will normally fail because you are trying to create a
    build within an existing build. If you are actually doing this because you
    are bootstrapping a subdomain, then specify the ``-subdomain`` switch.

    Note that this command will never bootstrap a new build tree in the same
    directory as an existing ``.muddle`` directory.
    """

    def requires_build_tree(self):
        return False

    def allowed_in_release_build(self):
        return False

    def with_build_tree(self, builder, current_dir, args):
        if args[0] != '-subdomain':
            raise GiveUp("Can't bootstrap a build tree when one already"
                               " exists (%s)\nTry using '-bootstrap' if you"
                               " want to bootstrap a subdomain"%builder.db.root_path)
        args = args[1:]

        if os.path.exists('.muddle'):
            raise GiveUp("Even with '-subdomain', can't bootstrap a build"
                               " tree in the same directory as an existing"
                               " tree (found .muddle)")

        self.bootstrap(current_dir, args)

    def without_build_tree(self, muddle_binary, current_dir, args):
        """
        Bootstrap a build tree.
        """

        if args and args[0] == '-subdomain':
            print 'You are not currently within a build tree. "-subdomain" ignored'
            args = args[1:]

        self.bootstrap(current_dir, args)

    def bootstrap(self, root_path, args):
        if len(args) != 2:
            raise GiveUp(self.__doc__)

        repo = args[0]
        build_name = args[1]

        mechanics.check_build_name(build_name)

        build_desc_filename = "01.py"
        build_desc = "builds/%s"%build_desc_filename
        build_dir = os.path.join("src","builds")

        print "Bootstrapping build tree in %s "%root_path
        print "Repository: %s"%repo
        print "Build description: %s"%build_desc

        if self.no_op():
            return

        print
        print "Setting up database"
        db = Database(root_path)
        db.setup(repo, build_desc, versions_repo=os.path.join(repo,"versions"))

        print "Setting up build description"
        build_desc_text = '''\
                             #! /usr/bin/env python
                             """Muddle build description for {name}
                             """

                             def describe_to(builder):
                                 builder.build_name = '{name}'

                             def release_from(builder, release_dir):
                                 pass
                             '''.format(name=build_name)
        with utils.NewDirectory(build_dir):
            with open(build_desc_filename, "w") as fd:
                fd.write(textwrap.dedent(build_desc_text))

            # TODO: (a) do this properly and (b) do it for other VCS as necessary
            vcs_name, just_url = version_control.split_vcs_url(repo)
            if vcs_name == 'git':
                print 'Hack for git: ignore .pyc files in src/builds'
                with open('.gitignore', "w") as fd:
                    fd.write('*.pyc\n')

            if vcs_name != 'svn':
                print 'Adding build description to VCS'
                version_control.vcs_init_directory(vcs_name, ["01.py"])
                if vcs_name == 'git':
                    version_control.vcs_init_directory(vcs_name, [".gitignore"])

        print 'Telling muddle the build description is checked out'
        db.set_tag(Label.from_string('checkout:builds/checked_out'))

        print 'Setting up versions directory'
        with utils.NewDirectory("versions"):
            # We shan't try to do anything more (than create the directory) for
            # subversion, firstly because the versions repository is not (yet)
            # defined (because we're using SVN), and secondly because it may
            # mean doing an import, or somesuch, which we don't have a
            # "general" mechanism for.
            if vcs_name != 'svn':
                print 'Adding versions directory to VCS'
                version_control.vcs_init_directory(vcs_name)

        print "Done.\n"

# -----------------------------------------------------------------------------
# Proper query commands (not help)
# -----------------------------------------------------------------------------
class QueryCommand(Command):
    """
    The base class for 'query' commands
    """

    def requires_build_tree(self):
        return True

    def get_label_from_fragment(self, builder, args, default_type=LabelType.Package):
        if len(args) != 1:
            raise GiveUp("Command '%s' needs a (single) label"%(self.cmd_name))

        label = Label.from_fragment(args[0], default_type=default_type)

        if label.type == LabelType.Package and not label.role:
            raise GiveUp('A package label needs a role, not just %s'%label)

        return builder.apply_unifications(label)

    def get_label(self, builder, args):
        if len(args) != 1:
            raise GiveUp("Command '%s' needs a (single) label"%(self.cmd_name))

        try:
            label = Label.from_string(args[0])
        except GiveUp as exc:
            raise GiveUp("%s\nIt should contain at least <type>:<name>/<tag>"%exc)

        return builder.apply_unifications(label)

@subcommand('query', 'dependencies', CAT_QUERY, ['depend', 'depends'])
class QueryDepend(QueryCommand):
    """
    :Syntax: muddle query dependencies <what>
    :or:     muddle query dependencies <what> <label>

    Print the current dependency sets.

    <label> is a label or label fragment (see "muddle help labels"). The
    default type is 'package:'.

    If no label is given, then all dependencies in the current build tree will
    be shown.

    In order to show all dependency sets, even those where a given label does
    not actually depend on anything, <what> can be:

    * system       - Print synthetic dependencies produced by the system
    * user         - Print dependencies entered by the build description
    * all          - Print all dependencies

    To show only those dependencies where there *is* a dependency, add '-short'
    (or '_short') to <what>, i.e.:

    * system-short - Print synthetic dependencies produced by the system
    * user-short   - Print dependencies entered by the build description
    * all-short    - Print all dependencies
    """

    def with_build_tree(self, builder, current_dir, args):
        if len(args) != 1 and len(args) != 2:
            print "Syntax: muddle query dependencies [system|user|all][-short] [<label>]"
            print self.__doc__
            return

        type = args[0]
        if len(args) == 2:
            # We don't just call self.get_label_from_fragment() because we
            # don't want to apply unifications
            label = Label.from_fragment(args[1], default_type=LabelType.Package)
            if label.type == LabelType.Package and not label.role:
                raise GiveUp('A package label needs a role, not just %s'%label)
        else:
            label = None

        show_sys = False
        show_user = False

        if type.endswith("-short") or type.endswith("_short"):
            # Show only those rules with a dependency
            ignore_empty = True
            type = type[:-len("-short")]
        else:
            # Show *all* rules, even those which don't depend on anything
            ignore_empty = False

        if type == "system":
            show_sys = True
        elif type == "user":
            show_user = True
        elif type == "all":
            show_sys = True
            show_user = True
        else:
            raise GiveUp("Bad dependency type: %s\n%s"%(type, self.__doc__))

        if label:
            print 'Dependencies for %s'%label
        else:
            print 'All dependencies'
        print builder.ruleset.to_string(matchLabel = label,
                                                   showSystem = show_sys, showUser = show_user,
                                                   ignore_empty = ignore_empty)

@subcommand('query', 'distributions', CAT_QUERY)
class QueryDistributions(QueryCommand):
    """
    :Syntax: muddle query distributions

    List the names of the distributions defined by the build description,
    and the license categories that each distributes.
    """

    def requires_build_tree(self):
        return False

    def with_build_tree(self, builder, current_dir, args):
        all_names = get_distribution_names()
        used_names = get_used_distribution_names(builder)
        maxlen = len(max(all_names, key=len))
        print 'Distributions are:'
        for name in sorted(all_names):
            print '  %s %-*s  (%s)'%('*' if name in used_names else ' ',
                                     maxlen, name,
                                     ', '.join(the_distributions[name]))
        print '(those marked with a "*" have content set by this build)'

    def without_build_tree(self, muddle_binary, current_dir, args):
        names = get_distribution_names()
        print 'Standard distributions are:\n'
        maxlen = len(max(names, key=len))
        for name in sorted(names):
            print '  %-*s  (%s)'%(maxlen, name,
                                  ', '.join(the_distributions[name]))

@subcommand('query', 'vcs', CAT_QUERY)
class QueryVCS(QueryCommand):
    """
    :Syntax: muddle query vcs

    List the version control systems supported by this version of muddle,
    together with their VCS specifiers.
    """

    def requires_build_tree(self):
        return False

    def with_build_tree(self, builder, current_dir, args):
        self.do_command()

    def without_build_tree(self, muddle_binary, current_dir, args):
        self.do_command()

    def do_command(self):
        str_list = [ ]
        str_list.append("Available version control systems:\n\n")
        str_list.append(version_control.list_registered(indent='  '))

        str = "".join(str_list)
        print str
        return 0

@subcommand('query', 'checkouts', CAT_QUERY)
class QueryCheckouts(QueryCommand):
    """
    :Syntax: muddle query checkouts [-j]

    Print the names of all the checkouts described in the build description.

    With '-j', print them all on one line, separated by spaces.
    """

    allowed_switches = {'-j':'join'}

    def with_build_tree(self, builder, current_dir, args):
        args = self.remove_switches(args, allowed_more=False)

        joined = ('join' in self.switches)

        cos = builder.all_checkout_labels(LabelTag.CheckedOut)
        a_list = list(cos)
        a_list.sort()
        out_list = []
        for lbl in a_list:
            if lbl.domain:
                out_list.append('(%s)%s'%(lbl.domain,lbl.name))
            else:
                out_list.append(lbl.name)
        if joined:
            print '%s'%" ".join(out_list)
        else:
            print '%s'%"\n".join(out_list)

@subcommand('query', 'checkout-dirs', CAT_QUERY)
class QueryCheckoutDirs(QueryCommand):
    """
    :Syntax: muddle query checkout-dirs

    Print the known checkouts and their checkout paths (relative to 'src/')
    """

    def with_build_tree(self, builder, current_dir, args):
        builder.db.dump_checkout_paths()

@subcommand('query', 'upstream-repos', CAT_QUERY)
class QueryUpstreamRepos(QueryCommand):
    """
    :Syntax: muddle query upstream-repos [-u[rl]] [<co_label>]

    Print information about upstream repositories.

    If <co_label> is given then it should be a checkout label or label fragment
    (see "muddle help labels").

    If a label or labels are given, then the repositories, and any upstream
    repositories, for those labels are reported. Otherwise, those
    repositories that have upstream repositories are reported.

    With '-u' or '-url', print repository URLs. Otherwise, print the
    full spec of each Repository instance.

    XXX Examples to be provided
    """

    allowed_switches = {'-u':'url', '-url':'url'}

    def with_build_tree(self, builder, current_dir, args):
        if len(args) not in (0, 1, 2):
            print "Syntax: muddle query upstream-repos [-u[rl]] [<label>]"
            print self.__doc__
            return

        args = self.remove_switches(args, allowed_more=True)
        just_url = ('url' in self.switches)

        if args:
            co_label = self.get_label_from_fragment(builder, args,
                                                    default_type=LabelType.Checkout)
            if co_label.type != LabelType.Checkout:
                raise GiveUp('"muddle query upstream-repos" takes a checkout:'
                             ' label as argument, not %s'%co_label)

            orig_repo = builder.db.get_checkout_repo(co_label)
            builder.db.print_upstream_repo_info(orig_repo, [co_label], just_url)
        else:
            # Report on all the upstream repositories
            builder.db.dump_upstream_repos(just_url=just_url)

@subcommand('query', 'checkout-repos', CAT_QUERY)
class QueryCheckoutRepos(QueryCommand):
    """
    :Syntax: muddle query checkout-repos [-u[rl]]

    Print the known checkouts and their checkout repositories

    With '-u' or '-url', print the repository URL. Otherwise, print the
    full spec of the Repository instance that represents the repository.

    So, for instance, the standard printout produces lines of the form::

        checkout:kernel/* -> Repository('git', 'ssh://git@server/project99/src', 'kernel', prefix='linuxbase', branch='linux-3.2.0')

    but with '-u' one would instead see::

        checkout:kernel/* -> ssh://git@server/project99/src/linuxbase/kernel
    """

    allowed_switches = {'-u':'url', '-url':'url'}

    def with_build_tree(self, builder, current_dir, args):
        args = self.remove_switches(args, allowed_more=False)

        just_url = ('url' in self.switches)
        builder.db.dump_checkout_repos(just_url=just_url)

@subcommand('query', 'checkout-vcs', CAT_QUERY)
class QueryCheckoutVcs(QueryCommand):
    """
    :Syntax: muddle query checkout-vcs

    Print the known checkouts and their version control systems. Also prints
    the VCS options for the checkout, if there are any.
    """

    def with_build_tree(self, builder, current_dir, args):
        builder.db.dump_checkout_vcs()

@subcommand('query', 'checkout-licenses', CAT_QUERY)
class QueryCheckoutLicenses(QueryCommand):
    """
    :Syntax: muddle query checkout-licenses

    Print information including:

    * the known checkouts and their licenses
    * which checkouts (if any) have GPL licenses of some sort
    * which checkouts are "implicitly" GPL licensed because of depending
      on a GPL-licensed checkout
    * which packages have declared that they don't actually need to be
      "implicitly" GPL
    * which checkouts have irreconcilable clashes between "implicit" GPL
      licenses and their actual license.

    Note that "irreconcilable clashes" are only important if you intend to
    distribute the clashing items to third parties.

    See also "muddle query role-licenses" for licenses applying to (packages
    in) each role.
    """

    def with_build_tree(self, builder, current_dir, args):

        builder.db.dump_checkout_licenses(just_name=False)

        not_licensed = get_not_licensed_checkouts(builder)
        if not_licensed:
            print
            print 'The following checkouts do not have a license:'
            print
            for label in sorted(not_licensed):
                print '* %s'%label

        # Hackery
        def calc_maxlen(keys):
            maxlen = 0
            for label in keys:
                length = len(str(label))
                if length > maxlen:
                    maxlen = length
            return maxlen

        maxlen = calc_maxlen(builder.db.checkout_licenses.keys())

        gpl_licensed = get_gpl_checkouts(builder)
        get_co_license = builder.db.get_checkout_license
        if gpl_licensed:
            print
            print 'The following checkouts have some sort of GPL license:'
            print
            for label in sorted(gpl_licensed):
                print '* %-*s %r'%(maxlen, label, get_co_license(label))

        if builder.db.license_not_affected_by or \
           builder.db.nothing_builds_against:
            print
            print 'Exceptions to "implicit" GPL licensing are:'
            print
            for co_label in sorted(builder.db.nothing_builds_against):
                print '* nothing builds against %s'%co_label
            for key, value in sorted(builder.db.license_not_affected_by.items()):
                print '* %s is not affected by %s'%(key,
                                    label_list_to_string(sorted(value), join_with=', '))

        implicit_gpl_licensed, because = get_implicit_gpl_checkouts(builder)
        if implicit_gpl_licensed:
            print
            print 'The following are "implicitly" GPL licensed for the given reasons:'
            print
            for label in sorted(implicit_gpl_licensed):
                license = get_co_license(label, absent_is_None=True)
                reasons = because[label]
                license = get_co_license(label, absent_is_None=True)
                print '* %s  (was %r)'%(label, license)
                #print '* %-*s (was %r)'%(maxlen, label, license)
                for reason in sorted(reasons):
                    print '  - %s'%(reason)

        bad_binary, bad_private = get_license_clashes(builder, implicit_gpl_licensed)
        if bad_binary or bad_private:
            print
            print 'This means that the following have irreconcilable clashes:'
            print
            for label in sorted(bad_binary):
                print '* %-*s %r'%(maxlen, label, get_co_license(label))
            for label in sorted(bad_private):
                print '* %-*s %r'%(maxlen, label, get_co_license(label))

@subcommand('query', 'role-licenses', CAT_QUERY)
class QueryRoleLicenses(QueryCommand):
    """
    :Syntax: muddle query role-licenses [-no-clashes]

    Print the known roles and the licenses used within them
    (i.e., by checkouts used by packages with those roles).

    If -no-clashes is given, then don't report binary/private license clashes
    (which might cause problems when doing a "_by_license" distribution).

    See also "muddle query checkout-licenses" for information on licenses
    with respect to checkouts.
    """

    allowed_switches = {'-no-clashes': 'no-clashes'}

    def with_build_tree(self, builder, current_dir, args):

        args = self.remove_switches(args, allowed_more=False)

        report_clashes = not ('no-clashes' in self.switches)

        roles = builder.all_roles()

        print 'Licenses by role:'
        print
        for role in sorted(roles):
            print '* %s'%role
            role_licenses = licenses_in_role(builder, role)
            for license in sorted(role_licenses):
                print '  - %r'%( license)

        if report_clashes:
            # Hackery
            def calc_maxlen(keys):
                maxlen = 0
                for label in keys:
                    length = len(str(label))
                    if length > maxlen:
                        maxlen = length
                return maxlen

            clashes = {}
            for role in roles:
                binary_items, private_items = get_license_clashes_in_role(builder, role)
                if binary_items and private_items:
                    # We have a clash in the licensing of the "install/" directory
                    clashes[role] = (binary_items, private_items)
            if clashes:
                print
                print 'The following roles have both "binary" and "private" licenses,'
                print 'which would cause problems with a "_by_license" distribution:'
                print
                for role, (bin, sec) in sorted(clashes.items()):
                    print '* %s, where the following licenses may cause problems:'%role
                    maxlen1 = calc_maxlen(sec)
                    maxlen2 = calc_maxlen(bin)
                    maxlen = max(maxlen1, maxlen2)
                    for key, item in sorted(bin.items()):
                        print '  - %-*s %r'%(maxlen, key, item)
                    for key, item in sorted(sec.items()):
                        print '  - %-*s %r'%(maxlen, key, item)

@subcommand('query', 'licenses', CAT_QUERY)
class QueryLicenses(QueryCommand):
    """
    :Syntax: muddle query licenses

    Print the standard licenses we know about.

    See "muddle query checkout-licenses" to find out about any licenses
    defined, and used, in the build description.
    """

    def requires_build_tree(self):
        return False

    def with_build_tree(self, builder, current_dir, args):
        print_standard_licenses()

    def without_build_tree(self, muddle_binary, current_dir, args):
        print_standard_licenses()

@subcommand('query', 'domains', CAT_QUERY)
class QueryDomains(QueryCommand):
    """
    :Syntax: muddle query domains [-j]

    Print the names of all the subdomains described in the build description
    (and recursively in the subdomain build descriptions).

    Note that it does not report the '' (top level) domain, as that is assumed.

    With '-j', print them all on one line, separated by spaces.
    """

    allowed_switches = {'-j':'join'}

    def with_build_tree(self, builder, current_dir, args):
        args = self.remove_switches(args, allowed_more=False)

        joined = ('join' in self.switches)

        domains = builder.all_domains()
        a_list = list(domains)
        a_list.sort()
        if a_list[0] == '':
            a_list = a_list[1:]
        if joined:
            print '%s'%" ".join(a_list)
        else:
            print '%s'%"\n".join(a_list)

@subcommand('query', 'packages', CAT_QUERY)
class QueryPackages(QueryCommand):
    """
    :Syntax: muddle query packages [-j]

    Print the names of all the packages described in the build description.

    Note that if there is a rule for a package with a wildcarded name, like
    "package:*{x86}/*", then '*' will be included in the names printed.

    With '-j', print them all on one line, separated by spaces.
    """

    allowed_switches = {'-j':'join'}

    def with_build_tree(self, builder, current_dir, args):
        args = self.remove_switches(args)

        joined = ('join' in self.switches)

        packages = builder.all_packages()
        a_list = list(packages)
        a_list.sort()
        if joined:
            print '%s'%" ".join(a_list)
        else:
            print '%s'%"\n".join(a_list)

@subcommand('query', 'package-roles', CAT_QUERY)
class QueryPackageRoles(QueryCommand):
    """
    :Syntax: muddle query package-roles [-j]

    Print the names of all the packages, and their roles, as described in the
    build description.

    Note that if there is a rule for a package with a wildcarded name, like
    "package:*{x86}/*", then '*' will be included in the names printed.

    With '-j', print them all on one line, separated by spaces.
    """

    allowed_switches = {'-j':'join'}

    def with_build_tree(self, builder, current_dir, args):
        args = self.remove_switches(args, allowed_more=False)

        joined = ('join' in self.switches)

        packages = builder.all_packages_with_roles()
        a_list = list(packages)
        a_list.sort()
        if joined:
            print '%s'%" ".join(a_list)
        else:
            print '%s'%"\n".join(a_list)

@subcommand('query', 'deployments', CAT_QUERY)
class QueryDeployments(QueryCommand):
    """
    :Syntax: muddle query deployments [-j]

    Print the names of all the deployments described in the build description.

    With '-j', print them all on one line, separated by spaces.
    """

    allowed_switches = {'-j':'join'}

    def with_build_tree(self, builder, current_dir, args):
        args = self.remove_switches(args, allowed_more=False)

        joined = ('join' in self.switches)

        roles = builder.all_deployments()
        a_list = list(roles)
        a_list.sort()
        if joined:
            print '%s'%" ".join(a_list)
        else:
            print '%s'%"\n".join(a_list)

@subcommand('query', 'default-deployments', CAT_QUERY)
class QueryDefaultDeployments(QueryCommand):
    """
    :Syntax: muddle query default-deployments [-j]

    Print the names of the default deployments described in the build
    description (as defined using 'builder.by_default_deploy()').

    With '-j', print them all on one line, separated by spaces.
    """

    allowed_switches = {'-j':'join'}

    def with_build_tree(self, builder, current_dir, args):
        args = self.remove_switches(args, allowed_more=False)

        joined = ('join' in self.switches)

        default_deployments = builder.default_deployment_labels
        a_list = map(str, default_deployments)
        a_list.sort()
        if joined:
            print '%s'%" ".join(a_list)
        else:
            print '%s'%"\n".join(a_list)

@subcommand('query', 'roles', CAT_QUERY)
class QueryRoles(QueryCommand):
    """
    :Syntax: muddle query roles [-j]

    Print the names of all the roles described in the build description.

    With '-j', print them all on one line, separated by spaces.
    """

    allowed_switches = {'-j':'join'}

    def with_build_tree(self, builder, current_dir, args):
        args = self.remove_switches(args, allowed_more=False)

        joined = ('join' in self.switches)

        roles = builder.all_roles()
        a_list = list(roles)
        a_list.sort()
        if joined:
            print '%s'%" ".join(a_list)
        else:
            print '%s'%"\n".join(a_list)

@subcommand('query', 'default-roles', CAT_QUERY)
class QueryDefaultRoles(QueryCommand):
    """
    :Syntax: muddle query default-roles [-j]

    Print the names of the default roles described in the build
    description (as defined using 'builder.add_default_role()').

    These are the roles that will be assumed for 'package:' label fragments.

    With '-j', print them all on one line, separated by spaces.
    """

    allowed_switches = {'-j':'join'}

    def with_build_tree(self, builder, current_dir, args):
        args = self.remove_switches(args, allowed_more=False)

        joined = ('join' in self.switches)

        default_roles = list(builder.default_roles) # use a copy!
        default_roles.sort()
        if joined:
            print '%s'%" ".join(default_roles)
        else:
            print '%s'%"\n".join(default_roles)

@subcommand('query', 'root', CAT_QUERY)
class QueryRoot(QueryCommand):
    """
    :Syntax: muddle query root

    Print the root path, the path of the directory containing the '.muddle/'
    directory.

    For a build containing subdomains, this means the root directory of the
    top-level build.

    The root is where "muddle where" will print "Root of the build tree".
    """

    def with_build_tree(self, builder, current_dir, args):
        print builder.db.root_path

@subcommand('query', 'name', CAT_QUERY)
class QueryName(QueryCommand):
    """
    :Syntax: muddle query name

    Print the build name, as specified in the build description with::

        builder.build_name = "Project32"

    This prints just the name, so that one can use it in the shell - for
    instance in bash::

        export PROJECT_NAME=$(muddle query name)

    or in a muddle Makefile::

        build_name:=$(shell $(MUDDLE) query name)
    """

    def with_build_tree(self, builder, current_dir, args):
        print builder.build_name

@subcommand('query', 'needed-by', CAT_QUERY)     # it used to be 'deps'
class QueryNeededBy(QueryCommand):
    """
    :Syntax: muddle query needed-by <label>

    Print what we need to build to build this label.

    <label> is a label or label fragment (see "muddle help labels"). The
    default type is 'package:'.
    """

    def with_build_tree(self, builder, current_dir, args):
        label = self.get_label_from_fragment(builder, args)
        to_build = depend.needed_to_build(builder.ruleset, label, useMatch = True)
        if to_build:
            print "Build order for %s .. "%label
            for rule in to_build:
                print rule.target
        else:
            print "Nothing else needs building to build %s"%label

@subcommand('query', 'checkout-id', CAT_QUERY)
class QueryCheckoutId(QueryCommand):
    """
    :Syntax: muddle query checkout-id [<label>]

    Report the VCS revision id (or equivalent) for the named checkout.

    <label> is a label or label fragment (see "muddle help labels"). The
    default type is 'checkout:'. If the label is a 'package:' label, and
    that package depends upon a single checkout, then report the id for that
    checkout.

    If <label> is not given, and the current directory is within a checkout
    directory, then use that checkout.

    The id returned is that which would be written to a stamp file as the
    checkout's revision id.
    """

    def with_build_tree(self, builder, current_dir, args):
        if args:
            label = self.get_label_from_fragment(builder, args,
                                                 default_type=LabelType.Checkout)
        else:
            what, label, domain = builder.find_location_in_tree(current_dir)
            if not label:
                raise GiveUp('Cannot decide on which checkout is wanted')

        if label.type == LabelType.Deployment:
            raise GiveUp('Cannot work with a deployment label')
        if label.type == LabelType.Package:
            checkouts = builder.checkouts_for_package(label)
            if len(checkouts) < 1:
                raise GiveUp('No checkouts associated with %s'%label)
            elif len(checkouts) > 1:
                raise GiveUp('More than one checkout associated with %s'%label)
            else:
                label = checkouts[0]

        # Figure out its VCS
<<<<<<< HEAD
        vcs = builder.db.get_checkout_vcs(builder, label)
=======
        vcs = builder.db.get_checkout_vcs(label)
>>>>>>> 7566c49e

        print vcs.revision_to_checkout(builder, label, show_pushd=False)

@subcommand('query', 'build-desc-branch', CAT_QUERY)
class QueryBuildDescBranch(QueryCommand):
    """
    :Syntax: muddle query build-desc-branch [<label>]

    Report the branch of the build description, and whether it is being used
    as the (default) branch for other checkouts.

    <label> is a label or label fragment (see "muddle help labels"), or '_all'.
    If it is a label, the default type is 'checkout:'.

    If <label> is a label or label fragment, then the build description queried
    will be the build description with the same domain as <label>.

    If <label> is '_all', then all domains will have their build descriptions
    queried.

    If <label> is not given, then the domain being queried will be determined
    by the current directory and its position in the build tree. See the output
    of 'muddle where' for how this is done.
    """

    def with_build_tree(self, builder, current_dir, args):

        #builder.db.dump_domain_build_desc_labels()
        #builder.db.dump_domain_follows_build_desc_branch()

        if len(args) == 1 and args[0] == '_all':
            domains = builder.all_domains()
        elif args:
            label = self.get_label_from_fragment(builder, args,
                                                 default_type=LabelType.Checkout)
            domains = [label.domain]
        else:
            what, label, domain = builder.find_location_in_tree(current_dir)
            domains = [domain]

        for domain in sorted(domains):
            # Get the build description checkout label for that domain
            label = builder.db.get_domain_build_desc_label(domain)

            # Figure out its VCS
            vcs = builder.db.get_checkout_vcs(builder, label)

            # and presto
            print 'Build description %s is on branch %s'%(label,
                    vcs.get_current_branch(builder, show_pushd=False))
            if builder.db.get_domain_follows_build_desc_branch(domain):
                print '  This WILL be used as the default branch for other checkouts in that domain'
            else:
                print '  This will NOT be used as the default branch for other checkouts in that domain'


@subcommand('query', 'dir', CAT_QUERY)
class QueryDir(QueryCommand):
    """
    :Syntax: muddle query dir <label>

    Print a directory:

    * for checkout labels, the checkout directory
    * for package labels, the install directory
    * for deployment labels, the deployment directory

    <label> is a label or label fragment (see "muddle help labels"). The
    default type is 'package:'.

    Typically used in a muddle Makefile, as for instance::

        KBUS_INSTALLDIR:=$(shell $(MUDDLE) query dir package:kbus{*})
    """

    def with_build_tree(self, builder, current_dir, args):
        label = self.get_label_from_fragment(builder, args)

        dir = find_label_dir(builder, label)

        if dir is not None:
            print dir
        else:
            print None

@subcommand('query', 'localroot', CAT_QUERY)
class QueryLocalRoot(QueryCommand):
    """
    :Syntax: muddle query localroot <label>

    Print the "local root" directory for a label.

    For a label representing a checkout, package or deployment in the
    top-level, prints out the normal root directory (as "muddle query root").

    For a label in a subdomain, printes out the root directory for said
    subdomain (i.e., the directory containing its .muddle/ directory).

    <label> is a label or label fragment (see "muddle help labels"). The
    default type is 'package:'.
    """

    def with_build_tree(self, builder, current_dir, args):
        label = self.get_label_from_fragment(builder, args)

        dir = utils.find_local_root(builder, label)

        if dir is not None:
            print dir
        else:
            print None

        # =====================================================================
        # XXX EXTRA TEMPORARY DEBUGGING XXX
        # =====================================================================
        wild = label.copy_with_tag('*')     # Once with /*
        print 'Instructions for', wild
        for lbl, path in builder.db.scan_instructions(wild):
            print lbl, path
        wild = wild.copy_with_role('*')     # Once with {*}/*
        print 'Instructions for', wild
        for lbl, path in builder.db.scan_instructions(wild):
            print lbl, path
        # =====================================================================
        inst_subdir = os.path.join('instructions', label.name)
        inst_src_dir = os.path.join(builder.db.root_path, '.muddle', inst_subdir)

        if label.role and label.role != '*':    # Surely we always have a role?
            src_name = '%s.xml'%label.role
            src_file = os.path.join(inst_src_dir, src_name)
            if os.path.exists(src_file):
                print 'Found', src_file

        src_file = os.path.join(inst_src_dir, '_default.xml')
        if os.path.exists(src_file):
            print 'Found', src_file
        # =====================================================================

@subcommand('query', 'env', CAT_QUERY)
class QueryEnv(QueryCommand):
    """
    :Syntax: muddle query env <label>

    Print the environment in which this label will be run.

    <label> is a label or label fragment (see "muddle help labels"). The
    default type is 'package:'.
    """

    def with_build_tree(self, builder, current_dir, args):
        label = self.get_label_from_fragment(builder, args)
        the_env = builder.effective_environment_for(label)
        print "Effective environment for %s .. "%label
        print the_env.get_setvars_script(builder, label, env_store.EnvLanguage.Sh)

@subcommand('query', 'all-env', CAT_QUERY, ['envs'])       # It used to be 'env'
class QueryEnvs(QueryCommand):
    """
    :Syntax: muddle query all-env <label>

    Print a list of the environments that will be merged to create the
    resulting environment for this label.

    <label> is a label or label fragment (see "muddle help labels"). The
    default type is 'package:'.
    """

    def with_build_tree(self, builder, current_dir, args):
        label = self.get_label_from_fragment(builder, args)
        a_list = builder.list_environments_for(label)

        for (lvl, label, env) in a_list:
            script = env.get_setvars_script
            print "-- %s [ %d ] --\n%s\n"%(label, lvl,
                                           script(builder, label,
                                                  env_store.EnvLanguage.Sh))
        print "---"

@subcommand('query', 'inst-details', CAT_QUERY)
class QueryInstDetails(QueryCommand):
    """
    :Syntax: muddle query inst-details <label>

    Print the list of actual instructions for this label, in the order in which
    they will be applied.

    <label> is a label or label fragment (see "muddle help labels"). The
    default type is 'package:'.
    """

    def with_build_tree(self, builder, current_dir, args):
        label = self.get_label_from_fragment(builder, args)
        loaded = builder.load_instructions(label)
        for (l, f, i) in loaded:
            print " --- Label %s , filename %s --- "%(l, f)
            print i.get_xml()
        print "-- Done --"

@subcommand('query', 'inst-files', CAT_QUERY)    # It used to be 'instructions'
class QueryInstFiles(QueryCommand):
    """
    :Syntax: muddle query inst-files <label>

    Print the list of currently registered instruction files, in the order
    in which they will be applied.

    <label> is a label or label fragment (see "muddle help labels"). The
    default type is 'package:'.
    """

    def with_build_tree(self, builder, current_dir, args):
        label = self.get_label_from_fragment(builder, args)
        result = builder.db.scan_instructions(label)
        for (l, f) in result:
            print "Label: %s  Filename: %s"%(l,f)

@subcommand('query', 'match', CAT_QUERY)
class QueryMatch(QueryCommand):
    """
    :Syntax: muddle query match <label>

    Print out any labels that match the label given. If the label is not
    wildcarded, this just reports if the label is known.

    <label> is a label or label fragment (see "muddle help labels"). The
    default type is 'package:'.
    """

    def with_build_tree(self, builder, current_dir, args):
        # XXX # Can this be get_label_from_fragment() instead?
        # XXX # label = self.get_label(builder, args)
        label = self.get_label_from_fragment(builder, args)
        wildcard_label = Label("*", "*", "*", "*", domain="*")
        all_rules = builder.ruleset.rules_for_target(wildcard_label)
        all_labels = set()
        for r in all_rules:
            all_labels.add(r.target)
        if label.is_definite():
            #print list(all_labels)[0], '..', list(all_labels)[-1]
            if label in all_labels:
                print 'Label %s exists'%label
            else:
                print 'Label %s does not exist'%label
        else:
            found = False
            for item in all_labels:
                if label.match(item):
                    print 'Label %s matches %s'%(label, item)
                    found = True
            if not found:
                print 'Label %s does not match any labels'%label

@subcommand('query', 'make-env', CAT_QUERY)   # It used to be 'makeenv'
class QueryMakeEnv(QueryCommand):
    """
    :Syntax: muddle query make-env <label>

    Print the environment in which "make" will be called for this label.

    <label> is a label or label fragment (see "muddle help labels"). The
    default type is 'package:'.

    Specifically, print what muddle adds to the environment (so it leaves
    out anything that was already in the environment when muddle was
    called).  Note that various things (lists of directories) only get set
    up when the directories actually exists - so, for instance,
    MUDDLE_INCLUDE_DIRS will only include directories for the packages
    depended on *that have already been built*. This means that this
    command shows the environment actually as would be used if one did
    ``muddle buildlabel``, but not necessarily as it would be for ``muddle
    build``, when the dependencies themselves would be built first. (It
    would be difficult to do otherwise, as the environment built is always
    as small as possible, and it is not until a package has been built that
    muddle can tell which directories will be present.
    """

    def with_build_tree(self, builder, current_dir, args):
        label = self.get_label_from_fragment(builder, args)
        rule_set = builder.ruleset.rules_for_target(label,
                                                               useTags=True,
                                                               useMatch=True)
        if len(rule_set) == 0:
            print 'No idea how to build %s'%label
            return
        elif len(rule_set) > 1:
            print 'Multiple rules for building %s'%label
            return

        # Amend the environment as if we were about to build
        old_env = os.environ
        try:
            os.environ = {}
            rule = list(rule_set)[0]
            builder._build_label_env(label, env_store)
            build_action = rule.action
            tmp = Label(LabelType.Checkout, build_action.co, domain=label.domain)
            co_path = builder.db.get_checkout_path(tmp)
            try:
                build_action._amend_env(co_path)
            except AttributeError:
		# The kernel builder, for instance, does not have _amend_env
		# Of course, it also doesn't use any of the make.py classes...
                pass
            keys = os.environ.keys()
            keys.sort()
            for key in keys:
                print '%s=%s'%(key,os.environ[key])
        finally:
            os.environ = old_env

@subcommand('query', 'objdir', CAT_QUERY)
class QueryObjdir(QueryCommand):
    """
    :Syntax: muddle query objdir <label>

    Print the object directory for a label.

    <label> is a label or label fragment (see "muddle help labels"). The
    default type is 'package:'.

    Typically used in a muddle Makefile, as for instance::

        KBUS_OBJDIR:=$(shell $(MUDDLE) query objdir package:kbus{*})
    """

    def with_build_tree(self, builder, current_dir, args):
        label = self.get_label_from_fragment(builder, args)
        print builder.package_obj_path(label)

@subcommand('query', 'precise-env', CAT_QUERY) # It used to be 'preciseenv'
class QueryPreciseEnv(QueryCommand):
    """
    :Syntax: muddle query precise-env <label>

    Print the environment pertaining to exactly this label (no fuzzy matches)
    """

    def with_build_tree(self, builder, current_dir, args):
        label = self.get_label_from_fragment(builder, args)
        the_env = builder.get_environment_for(label)

        local_store = env_store.Store()
        builder.set_default_variables(label, local_store)
        local_store.merge(the_env)

        print "Environment for %s .. "%label
        print local_store.get_setvars_script(builder, label, env_store.EnvLanguage.Sh)

@subcommand('query', 'needs', CAT_QUERY)      # It used to be 'results'
class QueryNeeds(QueryCommand):
    """
    :Syntax: muddle query needs <label>

    Print what this label is required to build.

    <label> is a label or label fragment (see "muddle help labels"). The
    default type is 'package:'.
    """

    def with_build_tree(self, builder, current_dir, args):
        label = self.get_label_from_fragment(builder, args)
        result = depend.required_by(builder.ruleset, label)
        print "Labels which require %s to build .. "%label
        for lbl in result:
            print lbl

@subcommand('query', 'rules', CAT_QUERY, ['rule'])        # It used to be 'rule'
class QueryRules(QueryCommand):
    """
    :Syntax: muddle query rules <label>

    Print the rules covering building this label.

    <label> is a label or label fragment (see "muddle help labels"). The
    default type is 'package:'.
    """

    def with_build_tree(self, builder, current_dir, args):
        label = self.get_label_from_fragment(builder, args)
        local_rule = builder.ruleset.rule_for_target(label)
        if (local_rule is None):
            print "No ruleset for %s"%label
        else:
            print "Rule set for %s .. "%label
            print local_rule

@subcommand('query', 'targets', CAT_QUERY)
class QueryTargets(QueryCommand):
    """
    :Syntax: muddle query targets <label>

    Print the targets that would be built by an attempt to build this label.

    <label> is a label or label fragment (see "muddle help labels"). The
    default type is 'package:'.
    """

    def with_build_tree(self, builder, current_dir, args):
        label = self.get_label_from_fragment(builder, args)
        local_rules = builder.ruleset.targets_match(label, useMatch = True)
        print "Targets that match %s .. "%(label)
        for i in local_rules:
            print "%s"%i

@subcommand('query', 'unused', CAT_QUERY)
class QueryUnused(QueryCommand):
    """
    :Syntax: muddle query unused [<label> [...]]

    Report on labels that are defined in the build description, but are not
    "used" by the targets. With no arguments, the targets are the default
    deployables. The argument "_all" means all available deployables (not
    just the defaults).  Otherwise, arguments are labels.
    """

    def with_build_tree(self, builder, current_dir, args):
        def all_deployables(builder):
            search_label = Label(LabelType.Deployment,
                                 "*", None, LabelTag.Deployed, domain="*")
            all_rules = builder.ruleset.rules_for_target(search_label)
            deployables = set()
            for r in all_rules:
                deployables.add(r.target)
            return deployables

        targets = set()
        if args:
            for thing in args:
                if thing == '_all':
                    targets = targets.union(all_deployables(builder))
                else:
                    targets.add(Label.from_string(thing))
            print 'Finding labels unused by:'
        else:
            print 'Finding labels unused by the default deployables:'
            targets = set(builder.default_deployment_labels)

        targets = list(targets)
        targets.sort()
        for label in targets:
            print '    %s'%label

        all_needed_labels = set()
        for label in targets:
            print '>>> Processing %s'%label
            needed = depend.needed_to_build(builder.ruleset, label)
            for r in needed:
                all_needed_labels.add(r.target)

        print 'Number of "needed" labels is %d.'%len(all_needed_labels)

        search_label = Label("*", "*", "*", "*", domain="*")
        all_rules = builder.ruleset.rules_for_target(search_label)
        all_labels = set()
        for r in all_rules:
            all_labels.add(r.target)

        if len(all_labels) == 1:
            print 'There is just 1 label in total'
        else:
            print 'There are %d labels in total'%len(all_labels)

        all_not_needed = all_labels.difference(all_needed_labels)
        if len(all_not_needed) == 1:
            print 'There is thus 1 label that is not "needed"'
        else:
            print 'There are thus %d labels that are not "needed"'%len(all_not_needed)

        wildcarded = set()
        pulled     = set()
        merged     = set()
        missing    = set()
        num_transient = 0
        for l in all_not_needed:
            if l.transient:
                num_transient += 1
            elif not l.is_definite():
                wildcarded.add(l)
            elif l.tag == LabelTag.Pulled:
                pulled.add(l)
            elif l.tag == LabelTag.Merged:
                merged.add(l)
            else:
                missing.add(l)

        print '    Transient  %d'%num_transient
        print '    Wildcarded %d'%len(wildcarded)
        print '    /pulled    %d'%len(pulled)
        print '    /merged    %d'%len(merged)
        print '    Missing    %d'%len(missing)
        print 'Transient labels are (internally) generated by muddle, and can be ignored.'
        print 'We ignore wildcarded labels - this should be OK.'
        print 'We ignore /pulled and /merged checkout labels.'

        erk = all_needed_labels.difference(all_labels)
        if len(erk):
            print 'Number of "needed" labels that are not in "all" is %d'%len(erk)
            print 'This is worrying. The labels concerned are:'
            for l in erk:
                print '    %s'%l

        if len(missing) == 0:
            print '>>> Otherwise, there are no "unused" labels'
            return

        checkouts = {}
        packages = {}
        deployments = {}
        other = {}

        def label_key(l):
            key_parts = ['%s:'%l.type]
            if l.domain:
                key_parts.append('(%s)'%l.domain)
            key_parts.append(l.name)
            if l.role:
                key_parts.append('{%s}'%l.role)
            return ''.join(key_parts)

        def add_label(d, l):
            key = label_key(l)
            if key in d:
                d[key].append(l.tag)
            else:
                d[key] = [l.tag]

        for l in missing:
            if l.type == LabelType.Checkout:
                add_label(checkouts,l)
            elif l.type == LabelType.Package:
                add_label(packages,l)
            elif l.type == LabelType.Deployment:
                add_label(deployments,l)
            else:
                add_label(other,l)

        def print_labels(d):
            keys = d.keys()
            keys.sort()
            for k in keys:
                tags = d[k]
                tags.sort()
                tags = ', '.join(tags)
                print '    %s/%s'%(k, tags)

        print '>>> Unused (missing) labels are thus:'
        print_labels(checkouts)
        print_labels(packages)
        print_labels(deployments)
        print_labels(other)

@subcommand('query', 'kernelver', CAT_QUERY)
class QueryKernelver(QueryCommand):
    """
    :Syntax: muddle query kernelver <label>

    Determine the Linux kernel version.

    <label> is a label or label fragment (see "muddle help labels"). The
    default type is 'package:'.

    <label> should be the package label for the kernel version. This command
    looks in <obj>/obj/include/linux/version.h (where <obj> is the directory
    returned by "muddle query objdir <label>") for the LINUX_VERSION_CODE
    definition, and attempts to decode that.

    It prints out the Linux version, e.g.::

      muddle query kernelver package:linux_kernel{boot}/built
      2.6.29
    """

    def kernel_version(self, builder, kernel_pkg):
        """Given the label for the kernel, determine its version.
        """
        kernel_root = builder.package_obj_path(kernel_pkg)
        include_file = os.path.join(kernel_root, 'obj', 'include', 'linux', 'version.h')
        with open(include_file) as fd:
            line1 = fd.readline()
        parts = line1.split()
        if parts[0] != '#define' or parts[1] != 'LINUX_VERSION_CODE':
            raise GiveUp('Unable to determine kernel version: first line of %s is %s'%(include_file,
                         line1.strip()))
        version = int(parts[2])
        a = (version & 0xFF0000) >> 16
        b = (version & 0x00FF00) >> 8
        c = (version & 0x0000FF)
        return '%d.%d.%d'%(a,b,c)

    def with_build_tree(self, builder, current_dir, args):
        label = self.get_label_from_fragment(builder, args)
        print self.kernel_version(builder, label)

@subcommand('query', 'release', CAT_QUERY)
class QueryRelease(QueryCommand):
    """
    :Syntax: muddle query release [-labels]

    Print information about this build as a release, including the release
    specification, and the "translation" of the special "_release" argument.

        (That content, what is to be released, is defined in the build
        description, using 'builder.add_to_release_build()'.)

    For instance::

        $ muddle query release
        This is a release build
        Release spec:
          name        = simple
          version     = v1.0
          archive     = tar
          compression = gzip
          hash        = c7c10cf4d6da4519714ac334a983ab518c68c5d1
        What to release (the meaning of "_release", before expansion):
          _default_deployments
          package:(subdomain2)second_pkg{x86}/*

    or::

        $ muddle query release
        This is NOT a release build
        Release spec:
          name        = None
          version     = None
          archive     = tar
          compression = gzip
          hash        = None
        What to release (the meaning of "_release", before expansion):
          _default_deployments
          package:(subdomain2)second_pkg{x86}/*

    If nothing has been designated for release, then that final clause will be
    replaced with::

        What to release (the meaning of "_release"):
          <nothing defined>

    With the '-labels' switch, just prints out that last list of "what to
    release"::

         $ muddle query release -labels
         _default_deployments
         package:(subdomain2)second_pkg{x86}/*

    The '-labels' variant prints nothing out if nothing has been designated
    for release.
    """

    allowed_switches = {'-labels': 'labels'}

    def with_build_tree(self, builder, current_dir, args):

        args = self.remove_switches(args, allowed_more=False)

        what_to_release = builder.what_to_release
        if 'labels' in self.switches:
            if what_to_release:
                for thing in sorted(map(str,what_to_release)):
                    print '%s'%thing
        else:
            if builder.is_release_build():
                print 'This is a release build'
            else:
                print 'This is NOT a release build'
            print 'Release spec:'
            print '  name        = %s'%builder.release_spec.name
            print '  version     = %s'%builder.release_spec.version
            print '  archive     = %s'%builder.release_spec.archive
            print '  compression = %s'%builder.release_spec.compression
            print '  hash        = %s'%builder.release_spec.hash
            print 'What to release (the meaning of "_release", before expansion):'
            if what_to_release:
                for thing in sorted(map(str,what_to_release)):
                    print '  %s'%thing
            else:
                print '  <nothing defined>'

@command('where', CAT_QUERY, ['whereami'])
class Whereami(Command):
    """
    :Syntax: muddle where [-detail]
    :or:     muddle whereami [-detail]

    Looks at the current directory and tries to identify where it is within the
    enclosing muddle build tree. If it can calculate a label corresponding to
    the location, it will also report that (as <name> and, if appropriate,
    <role>).

    For instance::

        $ muddle where
        Root of the build tree
        $ cd src; muddle where
        Checkout directory
        $ cd main_co; muddle where
        Checkout directory for checkout:main_co/*
        $ cd ../../obj/main_pkg; muddle where
        Package object directory for package:main_pkg{*}/*

    If you're not in a muddle build tree, it will say so::

        You are here. Here is not in a muddle build tree.

    If the '-detail' switch is given, output suitable for parsing is output, in
    the form:

        <what> <label> <domain>

    i.e., a space-separated triple of items that don't themselves contain
    whitespace.  For instance::

        $ muddle where
        Checkout directory for checkout:screen-4.0.3/*
        $ muddle where -detail
        Checkout checkout:screen-4.0.3/* None
    """

    def requires_build_tree(self):
        return False

    def want_detail(self, args):
        detail = False
        if args:
            if len(args) == 1 and args[0] == '-detail':
                detail = True
            else:
                raise GiveUp('Syntax: whereami [-detail]\n'
                             '    or: where [-detail]')
        return detail

    def with_build_tree(self, builder, current_dir, args):
        detail = self.want_detail(args)
        r = builder.find_location_in_tree(current_dir)
        if r is None:
            raise utils.MuddleBug('Unable to determine location in the muddle build tree:\n'
                                  'Build tree is at  %s\n'
                                  'Current directory %s'%(builder.db.root_path,
                                                          current_dir))
        (what, label, domain) = r

        if detail:
            print '%s %s %s'%(utils.ReverseDirTypeDict[what], label, domain)
            return

        if what is None:
            raise utils.MuddleBug('Unable to determine location in the muddle build tree:\n'
                                  "'Directory type' returned as None")

        if what == DirType.DomainRoot:
            print 'Root of subdomain %s'%domain
        else:
            rv = "%s"%what
            if label:
                rv = '%s for %s'%(rv, label)
            elif domain:
                rv = '%s in subdomain %s'%(rv, domain)
            print rv

    def without_build_tree(self, muddle_binary, current_dir, args):
        detail = self.want_detail(args)
        if detail:
            print 'None None None'
        else:
            print "You are here. Here is not in a muddle build tree."

@command('doc', CAT_QUERY)
class Doc(Command):
    """
    :Syntax: muddle doc [-d] <name>

    Looks up the documentation string for ``muddled.<name>`` and presents
    it, using the pydoc Python help mechanisms. Doesn't put "muddled." on
    the start of <name> if it is already there.

    For instance:

        muddle doc depend.Label

    With -d, just presents the symbols in <name>, omitting anything that starts
    with an underscore.

    NB: "muddle doc" uses the pydoc module, which will automatically page
    its output. This does not apply for "doc -d".
    """

    def requires_build_tree(self):
        return False

    def with_build_tree(self, builder, current_dir, args):
        self.doc_for(args)

    def without_build_tree(self, muddle_binary, current_dir, args):
        self.doc_for(args)

    def doc_for(self, args):
        just_dir = False
        if len(args) == 1:
            what = args[0]
        elif len(args) == 2 and args[0] == '-d':
            what = args[1]
            just_dir = True
        else:
            print 'Syntax: doc [-d] <name>'
            return
        environment = {}

        # Allow 'muddle doc muddled' explicitly
        if what != 'muddled' and not what.startswith('muddled.'):
            what = 'muddled.%s'%what

        # We need a bit of trickery to cope with the fact that,
        # for instance, we cannot "import muddled" and then access
        # "muddled.deployments.cpio", but we can "import
        # muddled.deployments.cpio" directly.
        words = what.split('.')
        count = len(words)
        for idx in range(0, count):
            a = words[:idx+1]
            try:
                exec 'import %s; thing=%s'%('.'.join(a), what) in environment
                if just_dir:
                    d = dir(environment['thing'])
                    for item in d:
                        if item[0] != '_':
                            print '  %s'%item
                else:
                    pydoc.doc(environment['thing'])
                return
            except AttributeError:
                pass
            except ImportError as e:
                print 'ImportError: %s'%e
                break

        # Arguably, we should also try looking in muddled.XXX.<what>,
        # where XXX is one of ('checkouts', 'deployments', 'pkgs', 'vcs')
        # If we're going to do that sort of thing, then perhaps we should
        # precalculate all the things we're going to try, and then run
        # through them...
        # Pragmatically, also, if <what> starts with (for instance) "make.",
        # then we might assume that it should actually start with
        # "muddled.pkgs.make." - there must be other common examples of this...

        print 'Cannot find %s'%what

# -----------------------------------------------------------------------------
# Stamp commands
# -----------------------------------------------------------------------------
@subcommand('stamp', 'save', CAT_EXPORT)
class StampSave(Command):
    """
    :Syntax: muddle stamp save [<switche>] [<filename>]

    Go through each checkout, and save its remote repository and current
    revision id/number to a file.

    This is intended to be enough information to allow reconstruction of the
    entire build tree, as-is.

    <switches> may be:

    * -before <when> - use the (last) revision id at or before <when>
    * -f, -force - "force" a revision id
    * -h, -head - use HEAD for all checkouts
    * -v <version>, -version <version>  - specify the version of stamp file

    These are explained more below. Switches may occur before or after
    <filename>.

    If a <filename> is specified, then output will be written to a file called
    either <filename>.stamp or <filename>.partial. If <filename> already ended
    in '.stamp' or '.partial', then the old extension will be removed before
    deciding on whether to use '.stamp' or '.partial'.

    If a <filename> is not specified, then a file called <sha1-hash>.stamp or
    <sha1-hash>.partial will be used, where <sha1-hash> is a hexstring
    representation of the hash of the content of the file.

    The '.partial' extension will be used if it was not possible to write a
    full stamp file (revisions could not be determined for all checkouts, and
    neither '-force' nor '-head' was specified). An attempt will be made to
    give useful information about what the problems are.

    If a file already exists with the name ultimately chosen, that file will
    be overwritten.

    If '-before' is specified, then use the (last) revision id at or before
    that date and time. <when> is left a bit unspecified at the moment, and
    thus this feature is experimental.

       | XXX At the moment '-before' is only supported for git and bzr, and
       | XXX thus any form of date/time/revision id that git and/or will accept
       | XXX may be used for <when>. The simple for "yyyy-mm-dd hh:mm:ss" seems
       | XXX acceptabl to both.

    For instance::

        muddle stamp save -before "2012-06-26 23:00:00"

    If '-f' or '-force' is specified, then attempt to "force" a revision id,
    even if it is not necessarily correct. For instance, if a local working
    directory contains uncommitted changes, then ignore this and use the
    revision id of the committed data. If it is actually impossible to
    determine a sensible revision id, then use the revision specified by the
    build description (which defaults to HEAD). For really serious problems,
    this may refuse to guess a revision id, in which case the 'stamp save'
    process should stop with the relevant checkout.

      (Typical use of '-f' is expected to be when a 'stamp save' reports
      problems in particular checkouts, but inspection shows that these
      are artefacts that may be ignored, such as an executable built in
      the source directory.)

    Note that if '-before' is specified, '-force' will be ignored.

    If '-h' or '-head' is specified, then HEAD will be used for all checkouts.
    In this case, the repository specified in the build description is used,
    and the revision id and status of each checkout is not checked.

    By default, a version 2 stamp file will be created. This is equivalent
    to specifying '-version 2'. If '-version 1' is specified, then a version
    1 stamp file will be created instead. This is the version of stamp file
    understood by muddle before it was able to create version 2 stamp files
    (see 'muddle help stamp save' to see if this is the case for a particular
    version of muddle or not). Note that the version 1 stamp file created
    by muddle 2.3 and above is not absolutely guaranteed to be correct.

    See "muddle unstamp" for restoring from stamp files.
    """

    def requires_build_tree(self):
        return True

    def with_build_tree(self, builder, current_dir, args):
        force = False
        just_use_head = False
        filename = None
        when = None
        version = 2

        while args:
            word = args.pop(0)
            if word in ('-f', '-force'):
                force = True
                just_use_head = False
            elif word in ('-h', '-head'):
                just_use_head = True
                force = False
            elif word == '-before':
                when = args.pop(0)
            elif word in ('-v', '-version'):
                try:
                    version = int(args.pop(0))
                except IndexError:
                    raise GiveUp("-version must be followed by 1 or 2, for 'stamp save'")
                except ValueError as e:
                    raise GiveUp("-version must be followed by 1 or 2, not '%s'"%args[0])
                if version not in (1, 2):
                    raise GiveUp("-version must be followed by 1 or 2, not '%s'"%args[0])
            elif word.startswith('-'):
                raise GiveUp("Unexpected switch '%s' for 'stamp save'"%word)
            elif filename is None:
                filename = word
            else:
                raise GiveUp("Unexpected argument '%s' for 'stamp save'"%word)

        if just_use_head:
            print 'Using HEAD for all checkouts'
        elif force:
            print 'Forcing original revision ids when necessary'

        if self.no_op():
            return

        stamp, problems = VersionStamp.from_builder(builder, force, just_use_head, before=when)

        working_filename = '_temporary.stamp'
        print 'Writing to',working_filename
        hash = stamp.write_to_file(working_filename, version=version)
        print 'Wrote revision data to %s'%working_filename
        print 'File has SHA1 hash %s'%hash

        final_name = self.decide_stamp_filename(hash, filename, problems)
        print 'Renaming %s to %s'%(working_filename, final_name)
        os.rename(working_filename, final_name)

    def decide_stamp_filename(self, hash, basename=None, partial=False):
        """
        Return filename, given a SHA1 hash hexstring, and maybe a basename.

        If 'partial', then the returned filename will have extension '.partial',
        otherwise '.stamp'.

        If the basename is not given, then the main part of the filename will
        be <hash>.

        If the basename is given, then if it ends with '.stamp' or '.partial'
        then that will be removed before it is used.
        """
        if partial:
            extension = '.partial'
        else:
            extension = '.stamp'
        if not basename:
            return '%s%s'%(hash, extension)
        else:
            head, ext = os.path.splitext(basename)
            if ext in ('.stamp', '.partial'):
                return '%s%s'%(head, extension)
            else:
                return '%s%s'%(basename, extension)

@subcommand('stamp', 'version', CAT_EXPORT)
class StampVersion(Command):
    """
    :Syntax: muddle stamp version [-f[orce]|-v[ersion] <version>]

    This is similar to "stamp save", but using a pre-determined stamp filename.

    Specifically, the stamp file written will be called:

        versions/<build_name>.stamp

    The "versions/" directory is at the build root (i.e., it is a sibling of
    the ".muddle/" and "src/" directories). If it does not exist, it will be
    created.

      If the VersionsRepository is set (in the .muddle/ directory), and it is
      a distributed VCS (e.g., git or bzr) then ``git init`` (or ``bzr init``,
      or the equivalent) will be done in the directory if necessary, and then
      the file will be added to the local working set in that directory.
      For subversion, the file adding will be done, but no attempt will be
      made to initialise the directory.

    <build_name> is the name of this build, as specified by the build
    description (by setting ``builder.build_name``). If the build description
    does not set the build name, then the name will be taken from the build
    description file name. You can use "muddle query name" to find the build
    name for a particular build.

    If a full stamp file cannot be written (i.e., if the result would have
    extension ".partial"), then the version stamp file will not be written.

    Note that '-f' is supported (although perhaps not recommended), but '-h' is
    not.

    By default, a version 2 stamp file will be created. This is equivalent
    to specifying '-version 2'. If '-version 1' is specified, then a version
    1 stamp file will be created instead. This is the version of stamp file
    understood by muddle before it was able to create version 2 stamp files
    (see 'muddle help stamp version' to see if this is the case for a
    particular version of muddle or not). Note that the version 1 stamp file
    created by muddle 2.3 and above is not absolutely guaranteed to be correct.

    See "muddle unstamp" for restoring from stamp files.
    """

    def requires_build_tree(self):
        return True

    # We don't allow this in a release build because it wants to add the
    # stamp file to the VCS in the versions/ directory
    def allowed_in_release_build(self):
        return False

    def with_build_tree(self, builder, current_dir, args):
        force = False
        version = 2

        while args:
            word = args[0]
            args = args[1:]
            if word in ('-f', '-force'):
                force = True
            elif word in ('-v', '-version'):
                try:
                    version = int(args[0])
                except IndexError:
                    raise GiveUp("-version must be followed by 1 or 2, for 'stamp save'")
                except ValueError as e:
                    raise GiveUp("-version must be followed by 1 or 2, not '%s'"%args[0])
                if version not in (1, 2):
                    raise GiveUp("-version must be followed by 1 or 2, not '%s'"%args[0])
                args = args[1:]
            elif word.startswith('-'):
                raise GiveUp("Unexpected switch '%s' for 'stamp version'"%word)
            else:
                raise GiveUp("Unexpected argument '%s' for 'stamp version'"%word)

        if force:
            print 'Forcing original revision ids when necessary'

        if self.no_op():
            return

        stamp, problems = VersionStamp.from_builder(builder, force,
                                                    just_use_head=False)

        if problems:
            print problems
            raise GiveUp('Problems prevent writing version stamp file')

        version_dir = os.path.join(builder.db.root_path, 'versions')
        if not os.path.exists(version_dir):
            print 'Creating directory %s'%version_dir
            os.mkdir(version_dir)

        working_filename = os.path.join(version_dir, '_temporary.stamp')
        print 'Writing to',working_filename
        hash = stamp.write_to_file(working_filename, version=version)
        print 'Wrote revision data to %s'%working_filename
        print 'File has SHA1 hash %s'%hash

        version_filename = "%s.stamp"%builder.build_name
        final_name = os.path.join(version_dir, version_filename)
        print 'Renaming %s to %s'%(working_filename, final_name)
        os.rename(working_filename, final_name)

        db = builder.db
        versions_url = db.versions_repo.from_disc()
        if versions_url:
            with utils.Directory(version_dir):
                vcs_name, just_url = version_control.split_vcs_url(versions_url)
                if vcs_name:
                    print 'Adding version stamp file to VCS'
                    version_control.vcs_init_directory(vcs_name, [version_filename])

@subcommand('stamp', 'release', CAT_EXPORT)
class StampRelease(Command):
    """
    :Syntax: muddle stamp release [<switches>] <release-name> <release-version>
    :or:     muddle stamp release [<switches>] -template

    This is similar to "stamp version", but saves a release stamp file - a
    stamp file that describes a release of the build tree.

    The release stamp file written will be called::

        versions/<release_name>_<release_version>.release

    The "versions/" directory is at the build root (i.e., it is a sibling of
    the ".muddle/" and "src/" directories). If it does not exist, it will be
    created.

      If the VersionsRepository is set (in the .muddle/ directory), and it is
      a distributed VCS (e.g., git or bzr) then ``git init`` (or ``bzr init``,
      or the equivalent) will be done in the directory if necessary, and then
      the file will be added to the local working set in that directory.
      For subversion, the file adding will be done, but no attempt will be
      made to initialise the directory.

    If the ``-template`` option is used, then the file created will be called::

        versions/this-is-not-a-file-name.release

    and both the release name and release version values in the file will be
    set to ``<REPLACE THIS>``. The user will have to rename the file, and edit
    both of those to sensible values, before using it (well, we don't enforce
    renaming the file, but...).

    <switches> may be:

    * -archive <name>

      This specifies how the release will be archived. At the moment the only
      permitted value is "tar".

    * -compression <name>

       This specifies how the archive will be compressed. The default is
       "gzip", and at the moment the only other alternative is "bzip2".

    See "muddle release" for using release files to build a release.

    Note that release files are also valid stamp files, so "muddle unstamp"
    can be used to retore a build tree from them.
    """

    def requires_build_tree(self):
        return True

    # We don't allow this in a release build because it already is a release
    # build, and we thus *have* a release stamp file somewhere
    def allowed_in_release_build(self):
        return False

    def with_build_tree(self, builder, current_dir, args):
        name = None
        version = None
        archive = None
        compression = None
        is_template = False

        while args:
            word = args.pop(0)
            if word == '-template':
                is_template = True
            elif word == '-archive':
                archive = args.pop(0)
            elif word == '-compression':
                compression = args.pop(0)
            elif word.startswith('-'):
                raise GiveUp("Unexpected switch '%s' for 'stamp release'"%word)
            elif name is None:
                name = word
            elif version is None:
                version = word
            else:
                raise GiveUp("Unexpected argument '%s' for 'stamp release'"%word)

        if is_template and (name or version):
            raise GiveUp('Cannot specify -template and release name or version')
        if not is_template and (name is None or version is None):
            raise GiveUp('Must specify either -template or both a release name and version')

        if self.no_op():
            return

        release = ReleaseSpec(name, version, archive, compression)
        builder.release_spec = release

        stamp, problems = ReleaseStamp.from_builder(builder)

        if problems:
            print problems
            raise GiveUp('Problems prevent writing release stamp file')

        version_dir = os.path.join(builder.db.root_path, 'versions')
        if not os.path.exists(version_dir):
            print 'Creating directory %s'%version_dir
            os.mkdir(version_dir)

        working_filename = os.path.join(version_dir, '_temporary.stamp')
        print 'Writing to',working_filename
        hash = stamp.write_to_file(working_filename)
        print 'Wrote revision data to %s'%working_filename
        print 'File has SHA1 hash %s'%hash

        if is_template:
            version_filename = 'this-is-not-a-file-name.release'
        else:
            version_filename = "%s_%s.release"%(name, version)

        final_name = os.path.join(version_dir, version_filename)
        print 'Renaming %s to %s'%(working_filename, final_name)
        os.rename(working_filename, final_name)

        db = builder.db
        versions_url = db.versions_repo.from_disc()
        if versions_url:
            with utils.Directory(version_dir):
                vcs_name, just_url = version_control.split_vcs_url(versions_url)
                if vcs_name:
                    print 'Adding release stamp file to VCS'
                    version_control.vcs_init_directory(vcs_name, [version_filename])


@subcommand('stamp', 'diff', CAT_EXPORT)
class StampDiff(Command):
    """
    :Syntax: muddle stamp diff [<style>] <path1> <path2> [<output_file>]

    Compare two builds, as version stamps.

    Each of <path1> and <path2> may be an existing stamp file, or the top-level
    directory of a muddle build tree (i.e., the directory that contains the
    '.muddle' and 'src' directories).

    If <output_file> is given, then the results of the comparison will be
    written to it, otherwise they will be written to standard output.

    <style> specifies the way the comparison is done:

    * -u, -unified - output a unified difference between stamp files.
    * -c, -context - output a context difference between stamp files. This
      uses a "before/after" style of presentation.
    * -n, -ndiff - use Python's "ndiff" to output the difference between stamp
      files. This is normally a more human-friendly set of differences, but
      outputs the parts of the files that match as well as those that do not.
    * -h, -html - output the difference between stamp files as an HTML page,
      displaying the files in two columns, with differences highlighted by
      colour.
    * -d, -direct - output the difference between two VersionStamp
      datastructures (this is the datastructure used to hold a stamp file
      internally within muddle). This is the default.

    NOTE that at the moment '-d' only compares checkout information, not
    repository and domain information. It also ignores any "problems" in
    the stamp file.

    For textual comparisons between stamp files, "muddle stamp diff" will
    first generate a temporary stamp file, if necessary (i.e., if <path1>
    or <path2> is a build tree), using the equivalent of "muddle stamp save".

    For direct ('-d') comparison, a VersionStamp will be created from the
    build tree or read from the stamp file, as appropriate.
    """

    def requires_build_tree(self):
        return False

    def print_syntax(self):
        print ':Syntax: muddle stamp diff [<style>] <path1> <path2> [<output_file>]'

    def without_build_tree(self, muddle_binary, current_dir, args):
        if not args:
            raise GiveUp("'stamp diff' needs two paths (stamp file or build tree) to compare")
        self.compare_stamps(muddle_binary, args)

    def with_build_tree(self, builder, current_dir, args):
        self.without_build_tree(builder.muddle_binary, current_dir, args)

    def compare_stamps(self, muddle_binary, args):

        path1 = path2 = output_file = None
        # The default is to compare using VersionStamp
        diff_style = 'direct'
        # Which doesn't *need* explicit text files
        requires_text_filess = False

        while args:
            word = args.pop(0)
            if word in ('-u', '-unified'):
                diff_style = 'unified'
                requires_text_filess = True
            elif word in ('-n', '-ndiff'):
                diff_style = 'ndiff'
                requires_text_filess = True
            elif word in ('-c', '-context'):
                diff_style = 'context'
                requires_text_filess = True
            elif word in ('-h', '-html'):
                diff_style = 'html'
                requires_text_filess = True
            elif word in ('-d', '-direct'):
                diff_style = 'direct'
                requires_text_filess = False
            elif word.startswith('-'):
                print "Unexpected switch '%s'"%word
                self.print_syntax()
                return 2
            else:
                if path1 is None:
                    path1 = word
                elif path2 is None:
                    path2 = word
                elif output_file is None:
                    output_file = word
                else:
                    print "Unexpected '%s'"%word
                    self.print_syntax()
                    return 2

        # What sort of things are we comparing?
        if os.path.isdir(path1) and os.path.exists(os.path.join(path1, '.muddle')):
            path1_is_build = True
        elif os.path.isfile(path1):
            path1_is_build = False
        else:
            raise GiveUp('"%s" is not a file or a build tree - cannot compare it'%path1)

        if os.path.isdir(path2) and os.path.exists(os.path.join(path2, '.muddle')):
            path2_is_build = True
        elif os.path.isfile(path2):
            path2_is_build = False
        else:
            raise GiveUp('"%s" is not a file or a build tree - cannot compare it'%path2)

        if self.no_op():
            parts = ['Comparing']
            if path1_is_build:
                parts.append('build tree')
            else:
                parts.append('stamp file')
            parts.append('"%s"'%path1)
            parts.append('and')
            if path2_is_build:
                parts.append('build tree')
            else:
                parts.append('stamp file')
            parts.append('"%s"'%path2)
            print ' '.join(parts)
            return

        path1 = utils.normalise_path(path1)
        path2 = utils.normalise_path(path2)

        if requires_text_filess:
            if path1_is_build:
                file1 = self._generate_stamp_file(path1, muddle_binary)
            else:
                file1 = path1

            if path2_is_build:
                file2 = self._generate_stamp_file(path2, muddle_binary)
            else:
                file2 = path2

            if output_file:
                print 'Writing output to %s'%output_file
                with open(output_file, 'w') as fd:
                    self.diff(path1, path2, file1, file2, diff_style, fd)
            else:
                self.diff(path1, path2, file1, file2, diff_style, sys.stdout)

        else:
            if path1_is_build:
                stamp1 = self._calculate_stamp(path1, muddle_binary)
            else:
                stamp1 = VersionStamp.from_file(path1)

            if path2_is_build:
                stamp2 = self._calculate_stamp(path2, muddle_binary)
            else:
                stamp2 = VersionStamp.from_file(path2)

            if output_file:
                print 'Writing output to %s'%output_file
                with open(output_file, 'w') as fd:
                    self.diff_direct(path1_is_build, path2_is_build,
                                     path1, path2, stamp1, stamp2, fd)
            else:
                self.diff_direct(path1_is_build, path2_is_build,
                                 path1, path2, stamp1, stamp2, sys.stdout)

    def _calculate_stamp(self, path, muddle_binary):
        """Calculate the stamp for the build at 'path'

        We probably don't strictly *need* 'muddle_binary' for our purposes,
        but since we know our caller has it to hand, we might as well use it.

        Note that we ignore any problems reported in generating the stamp.
        """
        (build_root, build_domain) = utils.find_root_and_domain(path)
        b = mechanics.load_builder(build_root, muddle_binary, default_domain=build_domain)
        print 'Calculating stamp for %s'%path
        stamp, problems = VersionStamp.from_builder(b, quiet=True)
        return stamp

    def _generate_stamp_file(self, path, muddle_binary):
        """Generate a stamp file for the build at 'path'

        We probably don't strictly *need* 'muddle_binary' for our purposes,
        but since we know our caller has it to hand, we might as well use it.

        Generates a stamp (ignoring any problems), and then writes the stamp
        file from that.
        """
        stamp = self._calculate_stamp(path, muddle_binary)
        with tempfile.NamedTemporaryFile(suffix='.stamp', mode='w', delete=False) as fd:
            filename = fd.name
            print 'Writing stamp for %s to %s'%(path, filename)
            stamp.write_to_file_object(fd)
        return filename

    def diff_direct(self, path1_is_build, path2_is_build, path1, path2, stamp1, stamp2, fd):
        """
        Output comparison using VersionStamp instances.

        Currently, only compares the checkouts.

        XXX TODO It *should* compare everything (including any problems!)
        """
        fd.write('Comparing version stamps\n')
        fd.write('Source 1: %s %s\n'%('build tree' if path1_is_build else 'stamp file', path1))
        fd.write('Source 2: %s %s\n'%('build tree' if path2_is_build else 'stamp file', path2))
        fd.write('\n')
        deleted, new, changed, problems = stamp1.compare_checkouts(stamp2)
        if deleted:
            fd.write('\n')
            fd.write('The following were deleted in the second stamp file:\n')
            for co_label, co_dir, co_leaf, repo in deleted:
                fd.write('  %s\n'%co_label)
        if new:
            fd.write('\n')
            fd.write('The following were new in the second stamp file:\n')
            for co_label, co_dir, co_leaf, repo in new:
                fd.write('  %s\n'%co_label)
        if changed:
            fd.write('\n')
            fd.write('The following were changed:\n')
            for co_label, rev1, rev2 in changed:
                fd.write('  %s went from revision %s to %s\n'%(co_label, rev1, rev2))
        if problems:
            fd.write('\n')
            fd.write('The following problems were found:\n')
            for co_label, problem in problems:
                fd.write('  %s\n'%(problem))
        if not (deleted or new or changed or problems):
            fd.write('\n')
            fd.write("The checkouts in the stamp files appear to be the same\n")

    def diff(self, path1, path2, file1, file2, diff_style='unified', fd=sys.stdout):
        """
        Output a comparison of two stamp files
        """
        with open(file1) as fd1:
            file1_lines = fd1.readlines()
        with open(file2) as fd2:
            file2_lines = fd2.readlines()

        # Ensure it is obvious in the output which stamp files were compared,
        # and, if we generated them, where we made them from
        if path1 == file1:
            name1 = path1
        else:
            name1 = '%s from %s'%(file1, path1)
        if path2 == file2:
            name2 = path2
        else:
            name2 = '%s from %s'%(file2, path2)

        if diff_style == 'html':
            diff = difflib.HtmlDiff().make_file(file1_lines, file2_lines,
                                                name1, name2)
        elif diff_style == 'ndiff':
            diff = difflib.ndiff(file1_lines, file2_lines)
            file1_date = time.ctime(os.stat(file1).st_mtime)
            file2_date = time.ctime(os.stat(file2).st_mtime)
            help = ["#First character indicates provenance:\n"
                    "# '-' only in %s of %s\n"%(name1, file1_date),
                    "# '+' only in %s of %s\n"%(name2, file2_date),
                    "# ' ' in both\n",
                    "# '?' pointers to intra-line differences\n"
                    "#---------------------------------------\n"]
            diff = help + list(diff)
        elif diff_style == 'context':
            file1_date = time.ctime(os.stat(file1).st_mtime)
            file2_date = time.ctime(os.stat(file2).st_mtime)
            diff = difflib.context_diff(file1_lines, file2_lines,
                                        name1, name2,
                                        file1_date, file2_date)
        else:
            file1_date = time.ctime(os.stat(file1).st_mtime)
            file2_date = time.ctime(os.stat(file2).st_mtime)
            diff = difflib.unified_diff(file1_lines, file2_lines,
                                        name1, name2,
                                        file1_date, file2_date)

        fd.writelines(diff)

@subcommand('stamp', 'push', CAT_EXPORT)
class StampPush(Command):
    """
    :Syntax: muddle stamp push [<repository_url>]

    This performs a VCS "push" operation for the "versions/" directory. This
    assumes that the versions repository is defined in
    ``.muddle/VersionsRepository``.

    If a <repository_url> is given, then that is used as the remote repository
    for the push, and also saved as the "current" remote repository in
    ``.muddle/VersionsRepository``.

    (If the VCS being used is Subversion, then <repository> is ignored
    by the actual "push", but will still be used to update the
    VersionsRepository file. So be careful.)

    If a <repository_url> is not given, then the repository URL named
    in ``.muddle/VersionsRepository`` is used. If there is no repository
    specified there, then the operation will fail.

    'stamp push' does not (re)create a stamp file in the "versions/"
    directory - use 'stamp version' to do that separately.

    See 'unstamp' for restoring from stamp files.
    """

    def requires_build_tree(self):
        return True

    # In general, VCS operations are not allowed in release builds
    def allowed_in_release_build(self):
        return False

    def with_build_tree(self, builder, current_dir, args):
        if len(args) > 1:
            raise GiveUp("Unexpected argument '%s' for 'stamp push'"%' '.join(args))

        db = builder.db

        if args:
            versions_url = args[0]
        else:
            # Make sure we always look at the *actual* value in the
            # '.muddle/VersionsRepository file, in case someone has edited it
            versions_url = db.versions_repo.from_disc()

        if not versions_url:
            raise GiveUp("Cannot push 'versions/' directory, as there is no repository specified\n"
                                "Check the contents of '.muddle/VersionsRepository',\n"
                                "or give a repository on the command line")

        versions_dir = os.path.join(db.root_path, "versions")
        if not os.path.exists(versions_dir):
            raise GiveUp("Cannot push 'versions/' directory, as it does not exist.\n"
                                'Have you done "muddle stamp version"?')

        if self.no_op():
            print 'Push versions directory to', versions_url
            return

        with utils.Directory(versions_dir):
            version_control.vcs_push_directory(versions_url)

        if args:
            print 'Remembering versions repository %s'%versions_url
            db.versions_repo.set(versions_url)
            db.versions_repo.commit()

@subcommand('stamp', 'pull', CAT_EXPORT)
class StampPull(Command):
    """
    :Syntax: muddle stamp pull [<repository_url>]

    This performs a VCS "pull" operation for the "versions/" directory. This
    assumes that the versions repository is defined in
    ``.muddle/VersionsRepository``.

    If a <repository_url> is given, then that is used as the remote repository
    for the pull, and also saved as the "current" remote repository in
    ``.muddle/VersionsRepository``.

    (If the VCS being used is Subversion, then <repository> is ignored by the
    actual "pull", but will still be used to update the VersionsRepository
    file. So be careful.)

    If a <repository_url> is not given, then the repository URL named
    in ``.muddle/VersionsRepository`` is used. If there is no repository
    specified there, then the operation will fail.

    See 'unstamp' for restoring from stamp files.
    """

    def requires_build_tree(self):
        return True

    def allowed_in_release_build(self):
        return False

    def with_build_tree(self, builder, current_dir, args):
        if len(args) > 1:
            raise GiveUp("Unexpected argument '%s' for 'stamp pull'"%' '.join(args))

        db = builder.db

        if args:
            versions_url = args[0]
        else:
            # Make sure we always look at the *actual* value in the
            # '.muddle/VersionsRepository file, in case someone has edited it
            versions_url = db.versions_repo.from_disc()

        if not versions_url:
            raise GiveUp("Cannot pull 'versions/' directory, as there is no repository specified\n"
                                "Check the contents of '.muddle/VersionsRepository',\n"
                                "or give a repository on the command line")

        versions_dir = os.path.join(db.root_path, "versions")

        if self.no_op():
            if os.path.exists(versions_dir):
                print 'Pull versions directory from', versions_url
            else:
                print 'Clone versions directory from', versions_url
            return

        if os.path.exists(versions_dir):
            with utils.Directory(versions_dir):
                version_control.vcs_pull_directory(versions_url)
        else:
            print "'versions/' directory does not exist - cloning instead"
            with utils.Directory(db.root_path):
                # Make sure we always clone to a directory of the right name...
                version_control.vcs_get_directory(versions_url, "versions")

        if args:
            print 'Remembering versions repository %s'%versions_url
            db.versions_repo.set(versions_url)
            db.versions_repo.commit()

@command('unstamp', CAT_EXPORT)
class UnStamp(Command):
    """
    To create a build tree from a stamp file:

    :Syntax: muddle unstamp <file>
    :or:     muddle unstamp <url>
    :or:     muddle unstamp <vcs>+<url>
    :or:     muddle unstamp <vcs>+<repo_url> <version_desc>

    To update a build tree from a stamp file:

    :Syntax: muddle unstamp -u[pdate] <file>

    Creating a build tree from a stamp file
    ---------------------------------------
    The normal "unstamp" command reads the contents of a "stamp" file, as
    produced by the "muddle stamp" command, and:

    1. Retrieves each checkout mentioned
    2. Reconstructs the corresponding muddle directory structure
    3. Confirms that the muddle build description is compatible with
       the checkouts.

    This form of the command cannot be used within an existing muddle build
    tree, as its intent is to create a new build tree.

    The file may be specified as:

    * The local path to a stamp file.

      For instance::

          muddle stamp  thing.stamp
          mkdir /tmp/thing
          cp thing.stamp /tmp/thing
          cd /tmp/thing
          muddle unstamp  thing.stamp

    * The URL for a stamp file. In this case, the file will first be copied to
      the current directory.

      For instance::

          muddle unstamp  http://some.url/some/path/thing.stamp

      which would first copy "thing.stamp" to the current directory, and then
      use it. If the file already exists, it will be overwritten.

    * The "revision control specific" URL for a stamp file. This names the
      VCS to use as part of the URL - for instance::

          muddle unstamp  bzr+ssh://kynesim.co.uk/repo/thing.stamp

      This also copies the stamp file to the current directory before using it.
      Note that not all VCS mechanisms support this (at time of writing, muddle's
      git support does not). If the file already exists, it will be overwritten.

    * The "revision control specific" URL for a repository, and the path to
      the version stamp file therein.

      For instance::

          muddle unstamp  bzr+ssh://kynesim.co.uk/repo  versions/ProjectThing.stamp

      This is intended to act somewhat similarly to "muddle init", in that
      it will checkout::

          bzr+ssh://kynesim.co.uk/repo/versions

      and then unstamp the ProjectThing.stamp file therein.

    Updating a build tree from a stamp file
    ---------------------------------------
    The "-update" form ("unstamp -update" or "unstamp -u") also reads the
    contents of a "stamp" file, but it then tries to amend the current build
    tree to match the stamp file.

    This form of the command must be used within an existing muddle build tree,
    as its intent is to alter it.

    The stamp file must be specified as a local path - the URL forms are not
    supported.

    The command looks up each checkout described in the stamp file. If it
    already exists, then it sets it to the correct revision, using "muddle
    pull". This last means that the value "_just_pulled" will be set to
    those checkouts which have been pulled, so one can do, for instance,
    "muddle distrebuild _just_pulled".

        XXX Future versions of this command will also be able to change
        the branch of a checkout. This is not yet supported.

    If the checkout does not exist, then it will be cloned, using "muddle
    checkout". Newly cloned checkouts will not be represented in
    "_just_pulled".

    In the simplest case, the "unstamp -update" operation may just involve
    choosing different revisions on some checkouts.

    Before using this form of the command, it is probably worth using::

        muddle stamp diff . <file>

    to determine what changes will be made.

    After using this form of the command, it is highly recommended to use::

        muddle veryclean

    to delete the directories built from the checkout sources.
    """

    def print_syntax(self):
        print """
    To create a build tree:

    :Syntax: muddle unstamp <file>
    :or:     muddle unstamp <url>
    :or:     muddle unstamp <vcs>+<url>
    :or:     muddle unstamp <vcs>+<repo_url> <version_desc>

    To update a build tree:

    :Syntax: muddle unstamp -u[pdate] <file>

    Try "muddle help unstamp" for more information."""

    allowed_switches = {
            '-u' : 'update',
            '-update' : 'update',
            }

    def requires_build_tree(self):
        return False

    def allowed_in_release_build(self):
        return False

    def with_build_tree(self, builder, current_dir, args):

        args = self.remove_switches(args)

        if 'update' not in self.switches:
            raise GiveUp('Plain "muddle unstamp" does not work in a build tree.\n'
                         'Did you mean "muddle unstamp -update"?\n'
                         'See "muddle help unstamp for more information.')

        if len(args) != 1:
            raise GiveUp('"muddle unstamp -update" takes a single stamp file as argument')

        self.update_from_file(builder, args[0])

    def without_build_tree(self, muddle_binary, current_dir, args):

        args = self.remove_switches(args)

        if 'update' in self.switches:
            raise GiveUp('"muddle unstamp -update" needs a build tree to update')

        # In an ideal world, we'd only be called if there really was no muddle
        # build tree. However, in practice, the top-level script may call us
        # because it can't find an *intact* build tree. So it's up to us to
        # know that we want to be a bit more careful...
        self.check_for_broken_build(current_dir)

        if len(args) == 1:
            self.unstamp_from_file(muddle_binary, current_dir, args[0])
        elif len(args) == 2:
            self.unstamp_from_repo(muddle_binary, current_dir, args[0], args[1])
        else:
            self.print_syntax()
            return 2

    def unstamp_from_file(self, muddle_binary, current_dir, thing):
        """
        Unstamp from a file (local, over the network, or from a repository)
        """

        data = None

        # So what is our "thing"?
        vcs_name, just_url = version_control.split_vcs_url(thing)

        if vcs_name:
            print 'Retrieving %s'%thing
            data = version_control.vcs_get_file_data(thing)
            # We could do various things here, but it actually seems like
            # quite a good idea to store the data *as a file*, so the user
            # can do stuff with it, if necessary (and as an audit trail of
            # sorts)
            parts = urlparse(thing)
            path, filename = os.path.split(parts.path)
            print 'Saving data as %s'%filename
            with open(filename,'w') as fd:
                fd.write(data)
        elif os.path.exists(thing):
            filename = thing
        else:
            # Hmm - maybe a plain old URL
            parts = urlparse(thing)
            path, filename = os.path.split(parts.path)
            print 'Retrieving %s'%filename
            data = urllib.urlretrieve(thing, filename)

        if self.no_op():
            return

        stamp = VersionStamp.from_file(filename)

        self.unstamp_from_stamp(muddle_binary, current_dir, stamp)

    def unstamp_from_repo(self, muddle_binary, current_dir, repo, version_path):
        """
        Unstamp from a repository and version path.
        """

        version_dir, version_file = os.path.split(version_path)

        if not version_file:
            raise GiveUp("'unstamp <vcs+url> %s' does not end with"
                    " a filename"%version_path)

        # XXX I'm not entirely sure about this check - is it overkill?
        if os.path.splitext(version_file)[1] != '.stamp':
            raise GiveUp("Stamp file specified (%s) does not end"
                    " .stamp"%version_file)

        actual_url = '%s/%s'%(repo, version_dir)
        print 'Retrieving %s'%actual_url

        if self.no_op():
            return

        # Restore to the "versions" directory, regardless of the URL
        version_control.vcs_get_directory(actual_url, "versions")

        stamp = VersionStamp.from_file(os.path.join("versions", version_file))

        self.unstamp_from_stamp(muddle_binary, current_dir, stamp, versions_repo=actual_url)

    def unstamp_from_stamp(self, muddle_binary, current_dir, stamp, versions_repo=None):
        """Given a stamp file, do our work.
        """
        builder = mechanics.minimal_build_tree(muddle_binary, current_dir,
                                               stamp.repository,
                                               stamp.description,
                                               versions_repo=versions_repo)

        self.restore_stamp(builder, current_dir, stamp.domains, stamp.checkouts)

        # Once we've checked everything out, we should ideally check
        # if the build description matches what we've checked out...
        return self.check_build(current_dir, stamp.checkouts, muddle_binary)

    def update_from_file(self, builder, filename):
        """
        Update our build from the given stamp file.
        """

        if self.no_op():
            return

        stamp = VersionStamp.from_file(filename)
        self.update_from_stamp(builder, stamp.domains, stamp.checkouts)

        # Once we've checked everything out, we should ideally check
        # if the build description matches what we've checked out...
        return self.check_build(builder.db.root_path,
                                stamp.checkouts,
                                builder.muddle_binary)

    def _domain_path(self, root_path, domain_name):
        """Turn a domain name into its path.

        Perhaps should be in utils.py...
        """
        domain_parts = Label.split_domain(domain_name)
        path_parts = [root_path]
        for d in domain_parts:
            path_parts.append('domains')
            path_parts.append(d)
        return os.path.join(*path_parts)

    def restore_stamp(self, builder, current_dir, domains, checkouts):
        """
        Given the information from our stamp file, restore things.
        """
        domain_names = domains.keys()
        domain_names.sort()
        for domain_name in domain_names:
            domain_repo, domain_desc = domains[domain_name]

            print "Adding domain %s"%domain_name

            # Take care to allow for multiple parts
            # Thus domain 'fred(jim)' maps to <root>/domains/fred/domains/jim
            domain_root_path = self._domain_path(current_dir, domain_name)

            os.makedirs(domain_root_path)

            domain_builder = mechanics.minimal_build_tree(builder.muddle_binary,
                                                          domain_root_path,
                                                          domain_repo, domain_desc)

            # Tell the domain's builder that it *is* a domain
            domain_builder.mark_domain(domain_name)

        co_labels = checkouts.keys()
        co_labels.sort()
        for label in co_labels:
            co_dir, co_leaf, repo = checkouts[label]
            if label.domain:
                domain_root_path = self._domain_path(current_dir, label.domain)
                print "Unstamping checkout (%s)%s"%(label.domain,label.name)
                if co_dir:
                    actual_co_dir = os.path.join(domain_root_path, 'src', co_dir)
                else:
                    actual_co_dir = os.path.join(domain_root_path, 'src')
                checkout_from_repo(builder, label, repo, actual_co_dir, co_leaf)
            else:
                print "Unstamping checkout %s"%label.name
                checkout_from_repo(builder, label, repo, co_dir, co_leaf)


            # Then need to mimic "muddle checkout" for it
            new_label = label.copy_with_tag(LabelTag.CheckedOut)
            builder.build_label(new_label, silent=False)

    def update_from_stamp(self, builder, domains, checkouts):
        """
        Given the information from our stamp file, update the current build.
        """
        domain_names = domains.keys()
        domain_names.sort()
        root_path = builder.db.root_path
        for domain_name in domain_names:
            domain_repo, domain_desc = domains[domain_name]

            # Take care to allow for multiple parts
            # Thus domain 'fred(jim)' maps to <root>/domains/fred/domains/jim
            domain_root_path = self._domain_path(root_path, domain_name)

            if not os.path.exists(domain_root_path):
                print "Adding domain %s"%domain_name
                os.makedirs(domain_root_path)
                domain_builder = mechanics.minimal_build_tree(builder.muddle_binary,
                                                              domain_root_path,
                                                              domain_repo, domain_desc)
                # Tell the domain's builder that it *is* a domain
                domain_builder.mark_domain(domain_name)

        co_labels = checkouts.keys()
        co_labels.sort()
        changed_checkouts = []

        get_checkout_repo = builder.db.get_checkout_repo

        for label in co_labels:
            # Determine if the checkout has changed, and if so, update its
            # information and add its label to the list of changed checkouts.
            co_dir, co_leaf, repo = checkouts[label]
            if label.domain:
                domain_root_path = self._domain_path(root_path, label.domain)
                print "Inspecting checkout (%s)%s"%(label.domain,label.name)
                if co_dir:
                    actual_co_dir = os.path.join(domain_root_path, 'src', co_dir)
                else:
                    actual_co_dir = os.path.join(domain_root_path, 'src')
            else:
                print "Inspecting checkout %s"%label.name
                if co_dir:
                    actual_co_dir = os.path.join(root_path, 'src', co_dir)
                else:
                    actual_co_dir = os.path.join(root_path, 'src')

            if not os.path.exists(os.path.join(actual_co_dir, co_leaf)):
                # First check - do we have a directory for the checkout?
                # No, we've never heard of it. So add it in...
                print 'No directory for %s: %s'%(label, os.path.join(actual_co_dir, co_leaf))
                checkout_from_repo(builder, label, repo, actual_co_dir, co_leaf)
                changed_checkouts.append(str(label))
            else:
                # It's there. Does it match?
                #
                # XXX Ideally, we'd have way to get the "effective" repository
                # XXX information for this checkout in the current build,
                # XXX including its actual revision and branch, so we could
                # XXX compare that directly. For the moment, we have to do
                # XXX it in stages...
                #
                print 'Found directory for %s - checking repositories'%label
                builder_repo = get_checkout_repo(label)
                if not builder_repo.same_ignoring_revision(repo):
                    # It's not the identical repository.
                    print '..repositories do not match'
                    print '  build: %r'%builder_repo
                    print '  stamp: %r'%repo
                    # Overwrite its information
                    checkout_from_repo(builder, label, repo, actual_co_dir, co_leaf)
                    changed_checkouts.append(str(label))
                else:
                    l = label.copy_with_tag(LabelTag.CheckedOut)
                    try:
<<<<<<< HEAD
                        vcs = builder.db.get_checkout_vcs(builder, l)
=======
                        vcs = builder.db.get_checkout_vcs(l)
>>>>>>> 7566c49e
                    except AttributeError:
                        raise GiveUp("Rule for label '%s' has no VCS - cannot find its id"%l)
                    old_revision = vcs.revision_to_checkout(builder, l, show_pushd=False)
                    new_revision = repo.revision
                    if old_revision != new_revision:
                        print '.. revisions do not match'
                        print '   build: %s'%old_revision
                        print '   stamp: %s'%new_revision
                        # Overwrite its information
                        checkout_from_repo(builder, label, repo, actual_co_dir, co_leaf)
                        changed_checkouts.append(str(label))

        # Then use "muddle pull" to update them - this has the advantage
        # of reporting problems properly, and also updates _just_pulled
        # for us. NB: We *could* propagate a '-stop' switch is we cared,
        # but currently we don't provide such...
        had_problems = False
        if changed_checkouts:
            print 'Updating the changed checkouts'
            try:
                p = Pull()
                p.with_build_tree(builder, root_path, changed_checkouts)
            except GiveUp as e:
                had_problems = True

        if had_problems:
            # Do we need the message? Or should we just raise GiveUp()
            # (to set the muddle exit code) as "muddle pull" itself does.
            raise GiveUp('Problems occurred updating some of the checkouts')

    def check_build(self, current_dir, checkouts, muddle_binary):
        """
        Check that the build tree we now have on disk looks a bit like what we want...
        """
        # So reload as a "new" builder
        print
        print 'Checking that the build is restored correctly...'
        print
        (build_root, build_domain) = utils.find_root_and_domain(current_dir)

        b = mechanics.load_builder(build_root, muddle_binary, default_domain=build_domain)

        qr = QueryRoot()
        qr.with_build_tree(b, current_dir, None)

        qc = QueryCheckouts()
        qc.with_build_tree(b, current_dir, [])

        # Check our checkout labels match
        s_checkouts = set(checkouts.keys())
        b_checkouts = b.all_checkout_labels(LabelTag.CheckedOut)
        s_difference = s_checkouts.difference(b_checkouts)
        b_difference = b_checkouts.difference(s_checkouts)
        if s_difference or b_difference:
            print 'There is a mismatch between the checkouts in the stamp' \
                  ' file and those in the build'
            if s_difference:
                print 'Checkouts only in the stamp file:'
                for label in s_difference:
                    print '    %s'%label
            if b_difference:
                print 'Checkouts only in the build:'
                for label in b_difference:
                    print '    %s'%label
            return 4
        else:
            print
            print '...the checkouts present match those in the stamp file.'
            print 'The build looks as if it restored correctly.'

# -----------------------------------------------------------------------------
# Distribute
# -----------------------------------------------------------------------------
@command('distribute', CAT_EXPORT)
class Distribute(CPDCommand):
    """
    :Syntax: muddle distribute [<switches>|-no-muddle-makefile] <name> <target_directory> [<label> ...]

    - <switches> may be any of:

        * -with-versions
        * -with-vcs
        * -no-muddle-makefile

      See below for more information on each.

    - <name> is a distribution name.

      Several special distribution names exist:

        * "_source_release" is a distribution of all checkouts, without their
          VCS directories.

          "muddle distribute _source_release" is typically useful for
          generating a directory to archive with tar and send out as a
          source code release.

          "muddle distribute -with-vcs _source_release" is a way to get a
          "clean copy" of the current build tree, although perhaps not as clean
          as starting over again from "muddle init",

        * "_binary_release" - this is a distribution of all the install
          directories, as well as the build description checkout(s) implied by
          the packages distributed and (unless -no-muddle-makefiles is given)
          the muddle Makefiles needed by each package (as the only file in
          each appropriate checkout directory)

        * "_for_gpl" is a distribution that satisfies the GPL licensing
          requirements. It is all checkouts that have an explicit GPL
          license (including LGPL), plus any licenses which depend on them,
          and do not explicitly state that they do not need distributing
          under the GPL terms, plus appropriate build descriptions.

          It will fail if "propagated" GPL-ness clashes with declared "binary"
          or "private" licenses for any checkouts.

        * "_all_open" is a distribution of all open-source licensed checkouts.
          It contains everything from "_for_gpl", plus any other open source
          licensed checkouts.

          It will fail for the same reasons that _for_gpl" fails.

        * "_by_license" is a distribution of everything that is not licensed
          with a "private" license. It is equivalent to "_all_open" plus
          any proprietary source checkouts plus those parts of a
          "_binary_release" that are not licensed "private".

          It will fail if "_all_open" would fail, or if any of the install
          directories to be distributed could contain results from building
          "private" packages (as determined by which packages are in the
          appropriate role).

    - <target_directory> is where to distribute to. If it already exists,
      it should preferably be an empty directory.

    - If given, each <label> is a label fragment specifying a deployment,
      package or checkout, or one of _all and friends. The <type> defaults
      to "deployment". See "muddle help labels" for more information.

    If specific labels are given, then the distribution will only concern those
    labels and those they depend on. Deployment labels will be expanded to all
    of the packages that the deployment depends upon. Package labels (including
    those implied by deployment labels) will be remembered, and also expanded
    to the checkouts that they depend directly upon. Checkout labels (including
    those implied by packages) will be remembered. When the distribution is
    calculated, only packages and checkouts that have been remembered will be
    candidates for distribution.

    If no labels are given, then the whole of the build tree is considered.

    If the -with-versions switch is specified, then if there is a stamp
    "versions/" directory it will also be copied. By default it is not.

    If the -with-vcs switch is specified, then VCS "special" files (that is,
    ".git", ".gitignore", ".gitmodules" for git, and so on) are requested:

      - for the build description directories
      - for the "versions/" directory, if it is being copied
      - to all checkouts in a "_source_release" distribution

    It does not apply to checkouts specified with "distribute_checkout" in
    the build description, as they use the "copy_vcs_dirs" argument to that
    function instead.

    If the -no-muddle-makefile switch is specified, then the _binary_release
    distribution will not include Muddle makefiles for each package
    distributed. It does not override the setting of the "with_muddle_makefile"
    argument explicitly set in any calls of "distribute_package" in the build
    description, nor does it stop distribution of any extra files explicitly
    chosen with "distribute_checkout_files" in the build description. It also
    does not affect the "_by_license" distribution.

    Note that "muddle -n distribute" can be used in the normal manner to see
    what the command would do. It shows the labels that would be distributed,
    and the actions that would be used to do so. This is especially useful for
    the "_source_release" and "_binary_release" commands. Output will typically
    be something like::

        $ m3 -n distribute -with-vcs _binary_release ../fred
        Writing distribution _binary_release to ../fred
        checkout:builds/distributed        DistributeBuildDescription: _binary_release[vcs]
        checkout:main_co/distributed       DistributeCheckout: _binary_release[1], role-x86[*]
        package:main_pkg{arm}/distributed  DistributePackage: _binary_release[install]
        package:main_pkg{x86}/distributed  DistributePackage: _binary_release[install], role-x86[obj,install]

    * For each action, all the available distribution names are listed.
    * Each distribution name may be followed by values in [..], depending on
      what action it is associated with.
    * For a DistributeBuildDescription, the value may be [vcs], or [-<n>], or
      [vcs, -<n>]. 'vcs' means that VCS files will be distributed. A negative
      number indicates the number of "private" files that will not be
      distributed.
    * For a DistributeCheckout, the values are [*], [<n>], [*,vcs] or [<n>,vcs].
      '*' means that all files will be distributed, a single integer (<n>) that
      just that many specific files have been selected for distribution. [1]
      typically means the muddle Makefile, or perhaps a license file. A 'vcs'
      means that the VCS files will be distributed.
    * For a DistributePackage, the values are [obj], [install] or [obj,install],
      indicating if "obj" or "install" directories are being distributed. It's
      also possible (but not much use) to have a DistributePackage distribution
      name that doesn't do either.

    See also "muddle query checkout-licenses" for general information on the
    licenses in the current build, and "muddle query role-licenses" for how
    licenses are distributed between the roles in the build. Both of these
    will report on license clashes that appear to exist.

    BEWARE: THIS COMMAND IS STILL NEW, AND DETAILS MAY CHANGE

        In particular, the "-no-muddle-makefile" switch may go away, the
        details of use of the "-copy-vcs" switch may change. and the standard
        distribution names may change.
    """

    allowed_switches = {'-with-vcs':'with-vcs',
                        '-with-versions':'with-versions',
                        '-no-muddle-makefile':'no-muddle-makefile'}

    def requires_build_tree(self):
        return True

    def with_build_tree(self, builder, current_dir, args):
        """We're sufficiently unlike other commands to do this ourselves.
        """
        name = None
        target_dir = None

        args = self.remove_switches(args)

        with_versions_dir = ('with-versions' in self.switches)
        with_vcs = ('with-vcs' in self.switches)
        no_muddle_makefile = ('no-muddle-makefile' in self.switches)
        fragments = []

        while args:
            word = args[0]
            args = args[1:]
            if word.startswith('-'):
                raise GiveUp("Unexpected switch '%s' for 'distribute'"%word)
            elif name is None:
                name = word
            elif target_dir is None:
                target_dir = word
            else:
                fragments.append(word)

        if name is None or target_dir is None:
            raise GiveUp("Syntax: muddle distribute [<switches>] <name> <target_directory>")

        if fragments:
            co_labels, pkg_labels = self.decode_args(builder, fragments, current_dir)
            #print 'Package labels chosen:', label_list_to_string(pkg_labels, join_with=', ')
            #print 'Checkout labels chosen:', label_list_to_string(co_labels, join_with=', ')
        else:
            pkg_labels = None
            co_labels = None

        distribute(builder, name, target_dir,
                   with_versions_dir=with_versions_dir,
                   with_vcs=with_vcs,
                   no_muddle_makefile=no_muddle_makefile,
                   no_op=self.no_op(),
                   package_labels=pkg_labels, checkout_labels=co_labels)

    def interpret_labels(self, builder, args, initial_list):
        """Return selected packages and checkouts.
        """
        potential_problems = []
        package_set = set()
        checkout_set = set()
        default_roles = builder.default_roles
        for index, label in enumerate(initial_list):
            if label.type == LabelType.Package:
                # If they specify a package, then we want that package and
                # also all the checkouts that it (directly) depends on
                package_set.add(label.copy_with_tag('*'))
                checkouts = builder.checkouts_for_package(label)
                if checkouts:
                    for co_label in checkouts:
                        checkout_set.add(co_label.copy_with_tag('*'))
            elif label.type == LabelType.Checkout:
                checkout_set.add(label.copy_with_tag(LabelTag.CheckedOut))
            elif label.type == LabelType.Deployment:
                # If they specified a deployment label, then find all the
                # packages that depend on this deployment.
                # Here I think we definitely want any depth of dependency.
                # XXX I don't think we need to specify useMatch=True, because we
                # XXX should already have expanded any wildcards
                rules = depend.needed_to_build(builder.ruleset, label)
                found = False
                for r in rules:
                    l = r.target
                    if l.type == LabelType.Package:
                        # If they specify a package, then we want that package and
                        # also all the checkouts that it (directly) depends on
                        package_set.add(l.copy_with_tag('*'))
                        checkouts = builder.checkouts_for_package(l)
                        if checkouts:
                            for co_label in checkouts:
                                checkout_set.add(co_label.copy_with_tag('*'))
                    elif l.type == LabelType.Checkout:
                        # Can this happen?
                        checkout_set.add(l.copy_with_tag('*'))
                if not found:
                    potential_problems.append('  Deployment %s does not use any packages'%label)
            else:
                raise GiveUp("Cannot cope with label '%s', from arg '%s'"%(label, args[index]))

        if not package_set and not checkout_set:
            text = []
            if len(initial_list) == 1:
                text.append('Label %s exists, but does not give'
                             ' a target for "muddle %s"'%(initial_list[0], self.cmd_name))
            else:
                text.append('The labels\n  %s\nexist, but none gives a'
                            ' target for "muddle %s"'%(label_list_to_string(initial_list,
                                join_with='\n  '), self.cmd_name))
            if potential_problems:
                text.append('Perhaps because:')
                for problem in potential_problems:
                    text.append('%s'%problem)
            raise GiveUp('\n'.join(text))

        return checkout_set, package_set

# -----------------------------------------------------------------------------
# Release
# -----------------------------------------------------------------------------

@command('release', CAT_EXPORT)
class Release(Command):
    """
    Produce a customer release from a release stamp file.

    :Syntax: muddle release <release-file>

    For example::

      $ muddle release project99-1.2.3.release

    This:

    1. Checks the current directory is empty, and refuses to proceed if it
       is not.

       We always recommend doing ``muddle init`` or ``muddle bootstrap`` in an
       empty directory, but muddle insists that ``muddle release`` must be done
       in an empty directory.

    2. Does ``muddle unstamp <release-file>``,

    3. Copies the release file to ``.muddle/Release``, and the release
       specification to ``.muddle/ReleaseSpec``. The existence of the latter
       indicates that this is a release build tree, and "normal" muddle will
       refuse to build in it.

    4. Sets some extra environment variables, which can be used in the normal
       manner in muddle Makefiles:

       * ``MUDDLE_RELEASE_NAME`` is the release name, from the release file.
       * ``MUDDLE_RELEASE_VERSION`` is the release version, from the release
         file.
       * ``MUDDLE_RELEASE_HASH`` is the SHA1 hash of the release file

       "Normal" muddle will also create those environment variables, but they
       will be set to ``(unset)``.

    5. Does ``mudddle build _release``.

       The meaning of "_release" is defined in the build description, using
       ``builder.add_to_release_build()``. See::

           $ muddle doc mechanics.Builder.add_to_release_build

       for more information on that method, and "muddle query release" for the
       current setting.

       Note that, if youi have subdomains, only calls of
       ``add_to_release_build()`` in the top-level build description  will be
       effective.

    6. Creates the release directory, which will be called
       ``<release-name>_<release-version>_<release-sha1>``.
       It copies the release file therein.

    7. Calls the ``release_from(builder, release_dir)`` function in the build
       description, which is responsible for copying across whatever else needs
       to be put into the release directory.

       (Obviously it is an error if the build description does not have such
       a function.)

       Note that, if you have subdomains, only the ``release_from()`` function
       in the top-level build will be called.

    8. Creates a compressed tarball of the release directory, using the
       compression mechanism specified in the release file. It will have
       the same basename as the release directory.
    """

    def requires_build_tree(self):
        return False

    def without_build_tree(self, muddle_binary, current_dir, args):

        if len(args) == 1:
            release_file = args[0]
        else:
            print 'Syntax: muddle release <release-file>'
            return 2

        # Check the current directory is empty
        if len(os.listdir(current_dir)):
            raise GiveUp('Cannot release into %s, it is not empty'%current_dir)

        # Check we can read the release file as such
        release = ReleaseStamp.from_file(release_file)

        # Let the unstamp command do the unstamping for us...
        unstamp = UnStamp()
        unstamp.unstamp_from_stamp(muddle_binary, current_dir, release)

        # Immediately mark ourselves as a release build by copying the release
        # file into the .muddle directory. Some muddle commands will refuse to
        # work in a release build.
        shutil.copyfile(release_file, os.path.join(current_dir, '.muddle', 'Release'))
        # Also store our release spec in a simple format - this is hopefully
        # rather quicker to re-read (every muddle command!) than the actual
        # release stamp file
        release.release_spec.write_to_file(os.path.join(current_dir, '.muddle', 'ReleaseSpec'))

        # Next do "muddle build _release"
        builder = mechanics.load_builder(current_dir, muddle_binary)
        build_cmd = Build()
        build_cmd.with_build_tree(builder, current_dir, ['_release'])

        # Create the directory from which the release tarball will be created
        release_dir = '%s_%s_%s'%(release.release_spec.name,
                                  release.release_spec.version,
                                  release.release_spec.hash)
        release_path = os.path.join(current_dir, release_dir)

        print 'Creating %s'%release_path
        os.mkdir(release_path)
        # And we always want the release stamp file in the release tarball
        release_filename = os.path.split(release_file)[-1]
        shutil.copyfile(release_file, os.path.join(release_dir, release_filename))

        # Call the 'release_from()' function in our (top level) build
        # description, passing it the path to the release tarball directory
        print 'Running the "release_from" function...'
        mechanics.run_release_from(builder, release_path)

        # Finally, tar up the tarball directory, and then compress it
        print 'Making the tarball'
        tf_name, mode = self.calc_tf_name(release, release_dir)
        tf = tarfile.open(tf_name, mode)
        tf.add(release_dir, recursive=True)
        tf.close()

    def calc_tf_name(self, release, release_dir):
        """Work out the name and mode of the archive file we want to generate.
        """
        if release.release_spec.compression == 'gzip':
            tf_name = '%s.tgz'%release_dir
            mode = 'w:gz'
        elif release.release_spec.compression == 'bzip2':
            tf_name = '%s.tar.bz2'%release_dir        # is this the best name?
            mode = 'w:bz2'
        else:
            tf_name = '%s.tar'%release_dir          # should never happen
            mode = 'w'                              # but better than crashing...
        return tf_name, mode


# =============================================================================
# Checkout, package and deployment commands
# =============================================================================
# -----------------------------------------------------------------------------
# Deployment commands
# -----------------------------------------------------------------------------
@command('redeploy', CAT_DEPLOYMENT)
class Redeploy(DeploymentCommand):
    """
    :Syntax: muddle redeploy [<deployment> ... ]

    Clean the named deployments (deleting their 'deploy/' directory), remove
    their '/deployed' tags, and then rebuild (deploy) them.

    This is exactly equivalent to doing "muddle cleandeploy" for all the
    labels, followed by "muddle deploy" for them all.

    <deployment> should be a label fragment specifying a deployment, or one of
    _all and friends, as for any deployment command. The <type> defaults to
    "deployment", and the deployment <tag> will be "/deployed". See "muddle
    help labels" for more information.

    If no deployments are named, what we do depends on where we are in the
    build tree. See "muddle help labels".
    """

    def build_these_labels(self, builder, labels):
        build_a_kill_b(builder, labels, LabelTag.Clean, LabelTag.Deployed)
        build_labels(builder, labels)

@command('cleandeploy', CAT_DEPLOYMENT)
class Cleandeploy(DeploymentCommand):
    """
    :Syntax: muddle cleandeploy [<deployment> ... ]

    Clean the named deployments, and remove their '/deployed' tags.

    Note that this also deletes the 'deploy/<deployment>' directory for each
    deployment named (but it does not delete the overall 'deploy/' directory).

    It also sets the 'clean' tag for each deployment.

    <deployment> should be a label fragment specifying a deployment, or one of
    _all and friends, as for any deployment command. The <type> defaults to
    "deployment", and the deployment <tag> will be "/clean". See "muddle help
    labels" for more information.

    If no deployments are named, what we do depends on where we are in the
    build tree. See "muddle help labels".
    """

    def build_these_labels(self, builder, labels):
        build_a_kill_b(builder, labels, LabelTag.Clean, LabelTag.Deployed)

@command('deploy', CAT_DEPLOYMENT)
class Deploy(DeploymentCommand):
    """
    :Syntax: muddle deploy <deployment> [<deployment> ... ]

    Build (deploy) the named deployments.

    <deployment> should be a label fragment specifying a deployment, or one of
    _all and friends, as for any deployment command. The <type> defaults to
    "deployment", and the deployment <tag> will be "/deployed". See "muddle
    help labels" for more information.

    If no deployments are named, what we do depends on where we are in the
    build tree. See "muddle help labels".
    """

    def build_these_labels(self, builder, labels):
        build_labels(builder, labels)

# -----------------------------------------------------------------------------
# Package commands
# -----------------------------------------------------------------------------

@command('configure', CAT_PACKAGE)
class Configure(PackageCommand):
    """
    :Syntax: muddle configure [ <package> ... ]

    Configure packages.

    <package> should be a label fragment specifying a package, or one of
    _all and friends, as for any package command. The <type> defaults to
    "package", and the package <tag> will be "/configured". See "muddle help
    labels" for more information.

    If no packages are named, what we do depends on where we are in the
    build tree. See "muddle help labels".

    What is done depends upon the tags set for the package:

    1. If the package has not yet been preconfigured, any preconfigure
       actions will be done.
    2. If the package has not yet been configured, then it will be
       configured. This normally involves performing the actions for
       the "config" target in the muddle Makefile.
    """

    required_tag = LabelTag.Configured

    def build_these_labels(self, builder, labels):
        build_labels(builder, labels)

@command('reconfigure', CAT_PACKAGE)
class Reconfigure(PackageCommand):
    """
    :Syntax: muddle reconfigure [ <package> ... ]

    Reconfigure packages. Just like configure except that we clear any
    '/configured' tags first (and their dependencies).

    <package> should be a label fragment specifying a package, or one of
    _all and friends, as for any package command. The <type> defaults to
    "package", and the package <tag> will be "/configured". See "muddle help
    labels" for more information.

    If no packages are named, what we do depends on where we are in the
    build tree. See "muddle help labels".

    1. For each label, clear its '/configured' tag, and then clear the tags for
       all the labels that depend on it. Note that this will include the same
       label with its '/built', '/installed' and '/postinstalled' tags.
    2. Do "muddle configure" for each label.
    """

    required_tag = LabelTag.Configured

    def build_these_labels(self, builder, labels):
        # OK. Now we have our labels, retag them, and kill them and their
        # consequents
        kill_labels(builder, labels)
        build_labels(builder, labels)

@command('build', CAT_PACKAGE)
class Build(PackageCommand):
    """
    :Syntax: muddle build [ <package> ... ]

    Build packages.

    <package> should be a label fragment specifying a package, or one of
    _all and friends, as for any package command. The <type> defaults to
    "package", and the package <tag> will be "/postinstalled". See "muddle help
    labels" for more information.

    If no packages are named, what we do depends on where we are in the
    build tree. See "muddle help labels".

    What is done depends upon the tags set for the package:

    1. If the package has not yet been preconfigured, any preconfigure
       actions will be done (for most packages, this is an empty step).
    2. If the package has not yet been configured, then it will be
       configured. This normally involves performing the actions for
       the "config" target in the muddle Makefile.
    3. If the package has not yet been built, then it will be built.
       This normally involves performing the actions for the "all" target
       in the muddle Makefile.
    4. If the package has not yet been installed, then it will be installed.
       This normally involves performing the actions for the "install" target
       in the muddle Makefile.
    5. If the package has not yet been post-installed, then it will be
       post-installed (for most packages, this is an empty step).

    Steps 1. and 2. are identical to those in "muddle configure".

    This sequence is why a dependency on a package should normally be made
    on package:<name>{<role>}/postinstalled - that is the final stage of
    building any package.
    """

    def build_these_labels(self, builder, labels):
        build_labels(builder, labels)

@command('rebuild', CAT_PACKAGE)
class Rebuild(PackageCommand):
    """
    :Syntax: muddle rebuild [ <package> ... ]

    Rebuild packages. Just like build except that we clear any '/built' tags
    first (and their dependencies).

    <package> should be a label fragment specifying a package, or one of
    _all and friends, as for any package command. The <type> defaults to
    "package", and the package <tag> will be "/postinstalled". See "muddle
    help labels" for more information.

    If no packages are named, what we do depends on where we are in the
    build tree. See "muddle help labels".

    1. For each label, clear its '/built' tag, and then clear the tags for all
       the labels that depend on it. Note that this will include the same
       label with its '/installed' and '/postinstalled' tags.
    2. For each label, build its '/postinstalled' tag (so essentially, do
       the equivalent of "muddle build").
    """

    def build_these_labels(self, builder, labels):
        # OK. Now we have our labels, retag them, and kill them and their
        # consequents
        to_kill = depend.retag_label_list(labels, LabelTag.Built)
        kill_labels(builder, to_kill)
        build_labels(builder, labels)

@command('reinstall', CAT_PACKAGE)
class Reinstall(PackageCommand):
    """
    :Syntax: muddle reinstall [ <package> ... ]

    Reinstall packages (but don't rebuild them).

    <package> should be a label fragment specifying a package, or one of
    _all and friends, as for any package command. The <type> defaults to
    "package", and the package <tag> will be "/postinstalled". See "muddle
    help labels" for more information.

    If no packages are named, what we do depends on where we are in the
    build tree. See "muddle help labels".

    1. For each label, clear its '/installed' tag, and then clear the tags for
       all the labels that depend on it. Note that this will include the same
       label with its '/postinstalled' tag.
    2. For each label, build its '/postinstalled' tag (so essentially, do
       the equivalent of "muddle build").
    """

    def build_these_labels(self, builder, labels):
        # OK. Now we have our labels, retag them, and kill them and their
        # consequents
        to_kill = depend.retag_label_list(labels, LabelTag.Installed)
        kill_labels(builder, to_kill)
        build_labels(builder, labels)

@command('distrebuild', CAT_PACKAGE)
class Distrebuild(PackageCommand):
    """
    :Syntax: muddle distrebuild [ <package> ... ]

    A rebuild that does a distclean before attempting the rebuild.

    <package> should be a label fragment specifying a package, or one of
    _all and friends, as for any package command. The <type> defaults to
    "package", and the package <tag> will be "/postinstalled". See "muddle help
    labels" for more information.

    If no packages are named, what we do depends on where we are in the
    build tree. See "muddle help labels".

    1. Do a "muddle distclean" for all the labels
    2. Do a "muddle build" for all the labels
    """

    def build_these_labels(self, builder, labels):
        build_a_kill_b(builder, labels, LabelTag.DistClean, LabelTag.PreConfig)
        build_labels(builder, labels)

@command('clean', CAT_PACKAGE)
class Clean(PackageCommand):
    """
    :Syntax: muddle clean [ <package> ... ]

    Clean packages. Subsequently, packages are regarded as having been
    configured but not built.

    <package> should be a label fragment specifying a package, or one of
    _all and friends, as for any package command. The <type> defaults to
    "package", and the package <tag> will be "/built". See "muddle help labels"
    for more information.

    If no packages are named, what we do depends on where we are in the
    build tree. See "muddle help labels".

    For each label:

    1. Build the label with its tag set to '/clean'. This normally involves
       performing the actions for the "clean" target in the muddle Makefile.
    2. Unset the '/built' tag for the label, and the tags of any labels that
       depend on it. Note that this will include the same label with its
       '/installed' and '/postinstalled' tags.
    """

    # XXX Is this correct?
    required_tag = LabelTag.Built

    def build_these_labels(self, builder, labels):
        build_a_kill_b(builder, labels, LabelTag.Clean, LabelTag.Built)

@command('distclean', CAT_PACKAGE)
class DistClean(PackageCommand):
    """
    :Syntax: muddle distclean [ <package> ... ]

    Distclean packages. Subsequently, packages are regarded as not having been
    configured or built.

    <package> should be a label fragment specifying a package, or one of
    _all and friends, as for any package command. The <type> defaults to
    "package", and the package <tag> will be "/built". See "muddle help labels"
    for more information.

    If no packages are named, what we do depends on where we are in the
    build tree. See "muddle help labels".

    For each label:

    1. Build the label with its tag set to '/distclean'. This normally involves
       performing the actions for the "distclean" target in the muddle Makefile.
    2. Unset the '/preconfig' tag for the label, and the tags of any labels that
       depend on it. Note that this will include the same label with its
       '/configured','/built', '/installed' and '/postinstalled' tags.

    Notes:

    * The "distclean" target in the Makefile is independent of the "clean"
      target - "muddle distclean" does not trigger the "clean" target.
    * "muddle distclean" itself does not delete the 'obj/' directory,
      although this is normally sensible. Muddle makefiles are thus
      recommended to do this themselves - for instance::

          .PHONY: distclean
          distclean:
              @rm -rf $(MUDDLE_OBJ)

      It is possible, though, that future versions of muddle might perform
      this deletion.
    """

    # XXX Is this correct?
    required_tag = LabelTag.Built

    def build_these_labels(self, builder, labels):
        build_a_kill_b(builder, labels, LabelTag.DistClean, LabelTag.PreConfig)

@command('changed', CAT_PACKAGE)
class Changed(PackageCommand):
    """
    :Syntax: muddle changed <package> [ <package> ... ]

    Mark packages as having been changed so that they will later be rebuilt by
    anything that needs to.

    <package> should be a label fragment specifying a package, or one of
    _all and friends, as for any package command. The <type> defaults to
    "package", and the package <tag> will be "/built". See "muddle help labels"
    for more information.

    If no packages are named, what we do depends on where we are in the
    build tree. See "muddle help labels".

    For each label, unset the '/built' tag for the label, and the tags of any
    labels that depend on it. Note that this will include the same label with
    its '/installed' and '/postinstalled' tags.

    Note that we don't reconfigure (or indeed clean) packages - we just clear
    the tags asserting that they've been built.
    """

    required_tag = LabelTag.Built

    def build_these_labels(self, builder, labels):
        for l in labels:
            builder.kill_label(l)

# -----------------------------------------------------------------------------
# Checkout commands
# -----------------------------------------------------------------------------
@command('commit', CAT_CHECKOUT)
class Commit(CheckoutCommand):
    """
    :Syntax: muddle commit [ <checkout> ... ]

    Commit the specified checkouts to their local repositories.

    <checkout> should be a label fragment specifying a checkout, or one of
    _all and friends, as for any checkout command. The <type> defaults to
    "checkout", and the checkout <tag> will be "/changes_committed". See
    "muddle help labels" for more information.

    If no checkouts are named, what we do depends on where we are in the
    build tree. See "muddle help labels".

    For a centralised VCS (e.g., Subversion) where the repository is remote,
    this will not do anything. See the update command.
    """

    # XXX Is this correct?
    required_tag = LabelTag.ChangesCommitted

    def build_these_labels(self, builder, labels):
        # Forcibly retract all the updated tags.
        for co in labels:
            builder.kill_label(co)
            builder.build_label(co)

@command('push', CAT_CHECKOUT)
class Push(CheckoutCommand):
    """
    :Syntax: muddle push [-s[top]] [ <checkout> ... ]

    Push the specified checkouts to their remote repositories.

    <checkout> should be a label fragment specifying a checkout, or one of
    _all and friends, as for any checkout command. The <type> defaults to
    "checkout", and the checkout <tag> will be "/changes_pushed". See "muddle
    help labels" for more information.

    If no checkouts are named, what we do depends on where we are in the
    build tree. See "muddle help labels".

    This updates the content of the remote repositories to match the local
    checkout.

    If '-s' or '-stop' is given, then we'll stop at the first problem,
    otherwise an attempt will be made to process all the checkouts, and any
    problems will be re-reported at the end.
    """

    required_tag = LabelTag.ChangesPushed
    allowed_switches = {'-s': 'stop', '-stop':'stop'}

    def build_these_labels(self, builder, labels):

        if 'stop' in self.switches:
            stop_on_problem = True
        else:
            stop_on_problem = False

        problems = []

        for co in labels:
            try:
                builder.db.clear_tag(co)
                builder.build_label(co)
            except GiveUp as e:
                if stop_on_problem:
                    raise
                else:
                    print e
                    problems.append(e)

        if problems:
            print '\nThe following problems occurred:\n'
            for e in problems:
                print str(e).rstrip()
                print
            raise GiveUp()

@command('pull', CAT_CHECKOUT, ['fetch', 'update'])   # we want to settle on one command
class Pull(CheckoutCommand):
    """
    :Syntax: muddle pull [-s[top]] [ <checkout> ... ]

    Pull the specified checkouts from their remote repositories. Any problems
    will be (re)reported at the end.

    <checkout> should be a label fragment specifying a checkout, or one of
    _all and friends, as for any checkout command. The <type> defaults to
    "checkout", and the checkout <tag> will be "/pulled". See "muddle help
    labels" for more information.

    If no checkouts are named, what we do depends on where we are in the
    build tree. See "muddle help labels".

    For each checkout named, retrieve changes from the corresponding remote
    repository (as described by the build description) and apply them (to
    the checkout), but *not* if a merge would be required.

        (For a VCS such as git, this actually means "not if a user-assisted
        merge would be required" - i.e., fast-forwards will be done.)

    The value "_just_pulled" will be set to the labels of the checkouts
    whose working directories are altered by "muddle pull" - i.e., those
    for which the "pull" operation did something tangible. One can then do
    "muddle rebuild _just_pulled" or "muddle distrebuild _just_pulled".

        (The value of _just_pulled is cleared at the start of "muddle pull",
        and set at the end - the list of checkout labels is actually stored in
        the file .muddle/_just_pulled.)

    Normally, "muddle pull" will attempt to pull all the chosen checkouts,
    re-reporting any problems at the end. If '-s' or '-stop' is given, then
    it will instead stop at the first problem.
    """

    required_tag = LabelTag.Pulled
    allowed_switches = {'-s': 'stop', '-stop':'stop'}

    def build_these_labels(self, builder, labels):

        if 'stop' in self.switches:
            stop_on_problem = True
        else:
            stop_on_problem = False

        problems = []
        not_needed  = []

        builder.db.just_pulled.clear()

        try:
            for co in labels:
                try:
                    # First clear the 'pulled' tag
                    builder.db.clear_tag(co)
                    # And then build it again
                    builder.build_label(co)
                except Unsupported as e:
                    print e
                    not_needed.append(e)
                except GiveUp as e:
                    if stop_on_problem:
                        raise
                    else:
                        print e
                        problems.append(e)
        finally:
            # Remember to commit the 'just pulled' information
            builder.db.just_pulled.commit()

        just_pulled = builder.db.just_pulled.get()
        if just_pulled:
            print '\nThe following checkouts were pulled:\n ',
            print label_list_to_string(just_pulled, join_with='\n  ')

        if not_needed:
            print '\nThe following pulls were not needed:'
            for e in not_needed:
                print
                print str(e).rstrip()

        if problems:
            print '\nThe following problems occurred:'
            for e in problems:
                print
                print str(e).rstrip()
            raise GiveUp()

@command('merge', CAT_CHECKOUT)
class Merge(CheckoutCommand):
    """
    :Syntax: muddle merge [-s[top]] [ <checkout> ... ]

    Merge the specified checkouts from their remote repositories.

    <checkout> should be a label fragment specifying a checkout, or one of
    _all and friends, as for any checkout command. The <type> defaults to
    "checkout", and the checkout <tag> will be "/merged". See "muddle help
    labels" for more information.

    If no checkouts are named, what we do depends on where we are in the
    build tree. See "muddle help labels".

    For each checkout named, retrieve changes from the corresponding remote
    repository (as described by the build description) and merge them (into
    the checkout). The merge process is handled in a VCS specific manner,
    as each checkout is dealt with.

    The value "_just_pulled" will be set to the labels of the checkouts
    whose working directories are altered by "muddle merge" - i.e., those
    for which the "merge" operation did something tangible. One can then do
    "muddle rebuild _just_pulled" or "muddle distrebuild _just_pulled".

        (The value of _just_pulled is cleared at the start of "muddle merge",
        and set at the end - the list of checkout labels is actually stored in
        the file .muddle/_just_pulled.)

    If '-s' or '-stop' is given, then we'll stop at the first problem,
    otherwise an attempt will be made to process all the checkouts, and any
    problems will be re-reported at the end.
    """

    required_tag = LabelTag.Merged
    allowed_switches = {'-s': 'stop', '-stop':'stop'}

    def build_these_labels(self, builder, labels):

        if 'stop' in self.switches:
            stop_on_problem = True
        else:
            stop_on_problem = False

        problems = []

        builder.db.just_pulled.clear()

        try:
            for co in labels:
                try:
                    # First clear the 'merged' tag
                    builder.db.clear_tag(co)
                    # And then build it again
                    builder.build_label(co)
                except GiveUp as e:
                    if stop_on_problem:
                        raise
                    else:
                        print e
                        problems.append(e)
        finally:
            # Remember to commit the 'just pulled' information
            builder.db.just_pulled.commit()

        just_pulled = builder.db.just_pulled.get()
        if just_pulled:
            print '\nThe following checkouts were pulled/merged:\n ',
            print label_list_to_string(just_pulled, join_with='\n  ')

        if problems:
            print '\nThe following problems occurred:'
            for e in problems:
                print
                print str(e).rstrip()
            raise GiveUp()

@command('status', CAT_CHECKOUT)
class Status(CheckoutCommand):
    """
    :Syntax: muddle status [-v] [-j] [ <checkout> ... ]

    Report on the status of checkouts that need attention.

    <checkout> should be a label fragment specifying a checkout, or one of
    _all and friends, as for any checkout command. The <type> defaults to
    "checkout", and the checkout <tag> will be "/pulled". See "muddle help
    labels" for more information.

    If no checkouts are named, what we do depends on where we are in the
    build tree. See "muddle help labels".

    If '-v' is given, report each checkout label as it is checked (allowing
    a sense of progress if there are many bazaar checkouts, for instance).

    Runs the equivalent of ``git status`` or ``bzr status`` on each repository,
    and tries to only report those which have significant status.

        Note: For subversion and bazaar, the (remote) repository is queried,
        which may be slow. For git, the HEAD of the remote may be queried.

    Be aware that "muddle status" will report on the currently checked out
    checkouts. "muddle status _all" will (attempt to) report on *all* the
    checkouts described by the build, even if they have not yet been checked
    out. This will fail on the first checkout directory it can't "cd" into
    (i.e., the first checkout that isn't there yet).

    This muddle command exits with status 0 if all checkouts appear alright,
    and with status 1 if no checkouts were specified, if an exception occurred,
    or if some checkouts need attention.

    At the end, if any checkouts need attention, their names are reported.
    With '-j', print them all on one line, separated by spaces.
    """

    required_tag = LabelTag.CheckedOut
    allowed_switches = {'-v': 'verbose',
                        '-j': 'join',
                       }

    # This checkout command *is* allowed in a release build
    def allowed_in_release_build(self):
        return True

    def build_these_labels(self, builder, labels):

        if len(labels) == 0:
            raise GiveUp('No checkouts specified - not checking anything')
        else:
            print 'Checking %d checkout%s'%(len(labels), '' if len(labels)==1 else 's')

        verbose = ('verbose' in self.switches)
        joined = ('join' in self.switches)

        something_needs_doing = 0
        something = []
        for co in labels:
            try:
<<<<<<< HEAD
                vcs = builder.db.get_checkout_vcs(builder, co)
=======
                vcs = builder.db.get_checkout_vcs(co)
>>>>>>> 7566c49e
            except GiveUp:
                print "Rule for label '%s' has no VCS - cannot find its status"%co
                continue
            text = vcs.status(builder, co, verbose)
            if text:
                print
                print text.strip()
                something_needs_doing += 1
                something.append(co)
        if something_needs_doing:
            if joined:
                raise GiveUp('The following checkouts need attention:\n  '
                             '%s'%(label_list_to_string(something)))
            else:
                raise GiveUp('The following checkouts need attention:\n  '
                             '%s'%(label_list_to_string(something, join_with='\n  ')))
            #if something_needs_doing == 1:
            #    raise GiveUp('Checkout %s needs attention'%something[0])
            #else:
            #    raise GiveUp('The following checkouts need attention:\n  '
            #                 '%s'%(label_list_to_string(something, join_with='\n  ')))
        else:
            print 'All checkouts seemed clean'

@command('reparent', CAT_CHECKOUT)
class Reparent(CheckoutCommand):
    """
    :Syntax: muddle reparent [-f[orce]] [ <checkout> ... ]

    Re-associate the specified checkouts with their remote repositories.

    <checkout> should be a label fragment specifying a checkout, or one of
    _all and friends, as for any checkout command. The <type> defaults to
    "checkout", and the checkout <tag> will be "/pulled". See "muddle help
    labels" for more information.

    If no checkouts are named, what we do depends on where we are in the
    build tree. See "muddle help labels".

    Some distributed VCSs (notably, Bazaar) can "forget" the remote repository
    for a checkout. In Bazaar, this typically means not remembering the
    "parent" repository, and thus not being able to pull. It appears to be
    possible to end up in this situation if network disconnection happens in an
    inopportune manner.

    This command attempts to reassociate each checkout to the remote repository
    as named in the muddle build description. If '-force' is given, then this
    will be done even if the remote repository is already known, otherwise it
    will only be done if it is necessary.

        For Bazaar: Reads and (maybe) edits .bzr/branch/branch.conf.

        * If "parent_branch" is unset, sets it.
        * With '-force', sets "parent_branch" regardless, and also unsets
          "push_branch".
    """

    # XXX Is this what we want???
    required_tag = LabelTag.Pulled
    allowed_switches = {'-f':'force', '-force':'force'}

    # This checkout command *is* allowed in a release build (I think it makes sense)
    def allowed_in_release_build(self):
        return True

    def build_these_labels(self, builder, labels):

        if 'force' in self.switches:
            force = True
        else:
            force = False

        for co in labels:
            try:
<<<<<<< HEAD
                vcs = builder.db.get_checkout_vcs(builder, co)
=======
                vcs = builder.db.get_checkout_vcs(co)
>>>>>>> 7566c49e
            except GiveUp:
                print "Rule for label '%s' has no VCS - cannot reparent, ignored"%co
                continue
            vcs.reparent(builder, co, force=force, verbose=True)

@command('uncheckout', CAT_CHECKOUT)
class UnCheckout(CheckoutCommand):
    """
    :Syntax: muddle uncheckout [ <checkout> ... ]

    Tell muddle that the given checkouts no longer exist in the 'src/'
    directory hierarchy, and will need to be checked out again before they
    can be used.

    <checkout> should be a label fragment specifying a checkout, or one of
    _all and friends, as for any checkout command. The <type> defaults to
    "checkout", and the checkout <tag> will be "/checked_out". See "muddle help
    labels" for more information.

    If no checkouts are named, what we do depends on where we are in the
    build tree. See "muddle help labels".

    For each label, unset the '/checked_out' tag for that label, and the tags
    of any labels that depend on it. Note that this will include all the tags
    for any packages that directly depend on this checkout. However, it will
    not perform any "clean" or "distclean" actions for those packages.

    Note that muddle itself does not check whether the checkout directory
    has been deleted or not. Attempting to do "muddle checkout" for a
    checkout directory that (still) exists will generally fail.
    """

    def build_these_labels(self, builder, labels):
        for c in labels:
            builder.kill_label(c)

@command('unimport', CAT_CHECKOUT)
class Unimport(CheckoutCommand):
    """
    :Syntax: muddle unimport [ <checkout> ... ]

    Assert that the given checkouts haven't been checked out and must therefore
    be checked out.

    <checkout> should be a label fragment specifying a checkout, or one of
    _all and friends, as for any checkout command. The <type> defaults to
    "checkout", and the checkout <tag> will be "/checked_out". See "muddle help
    labels" for more information.

    If no checkouts are named, what we do depends on where we are in the
    build tree. See "muddle help labels".

    For each label, unset the '/checked_out' tag for that label.

    This command does not do anything to labels that depend on the given
    labels - if you want that, see "muddle removed".

    Note that muddle itself does not check whether the checkout directory
    has been deleted or not. Attempting to do "muddle checkout" for a
    checkout directory that (still) exists will generally fail.
    """

    def build_these_labels(self, builder, labels):
        for c in labels:
            builder.db.clear_tag(c)

@command('import', CAT_CHECKOUT)
class Import(CheckoutCommand):
    """
    :Syntax: muddle import [ <checkout> ... ]

    Assert that the given checkouts (which may include the builds checkout)
    have been checked out.

    This is mainly used when you've just written a package you plan to commit
    to the central repository - muddle obviously can't check it out because the
    repository doesn't exist yet, but you probably want to add it to the build
    description for testing (and in fact you may want to commit it with muddle
    push). For convenience in the expected use case, it goes on to prime the
    relevant VCS module (by way of "muddle reparent") so it can be pushed once
    ready; this should be at worst harmless in all cases.

    <checkout> should be a label fragment specifying a checkout, or one of
    _all and friends, as for any checkout command. The <type> defaults to
    "checkout", and the checkout <tag> will be "/checked_out". See "muddle help
    labels" for more information.

    If no checkouts are named, what we do depends on where we are in the
    build tree. See "muddle help labels".

    This command is really just a wrapper to "muddle assert" and "muddle
    reparent", with the right magic label names.
    """

    def with_build_tree(self, builder, current_dir, args):
        # We need to remember our arguments
        self.current_dir = current_dir
        self.args = args
        super(Import, self).with_build_tree(builder, current_dir, args)

    def build_these_labels(self, builder, labels):
        for c in labels:
            builder.db.set_tag(c)
        # issue 143: Call reparent so the VCS is locked and loaded.
        rep = g_command_dict['reparent']() # should be Reparent but go via the dict just in case
        rep.set_options(self.options)
        rep.set_old_env(self.old_env)
        rep.with_build_tree(builder, self.current_dir, self.args)


@command('checkout', CAT_CHECKOUT)
class Checkout(CheckoutCommand):
    """
    :Syntax: muddle checkout [ <checkout> ... ]

    Checks out the specified checkouts.

    <checkout> should be a label fragment specifying a checkout, or one of
    _all and friends, as for any checkout command. The <type> defaults to
    "checkout", and the checkout <tag> will be "/checked_out". See "muddle help
    labels" for more information.

    If no checkouts are named, what we do depends on where we are in the
    build tree. See "muddle help labels".

    Copies (clones/branches) the content of each checkout from its remote
    repository.
    """

    def build_these_labels(self, builder, labels):
        for co in labels:
            builder.build_label(co)

@command('sync', CAT_CHECKOUT)
class Sync(CheckoutCommand):
    """
    :Syntax: muddle sync [ <checkout> ... ]

    For each checkout, attempt to go to the branch indicated by the build
    description.

    For each checkout, do the first applicable of the following

    * If the build description specifies a revision for this checkout,
      go to that revision.
    * If the build description specifies a branch for this checkout,
      and the checkout VCS supports going to a specific branch, go to
      that branch
    * If the build description specifies that this checkout is shallow,
      then give up.
    * If the checkout's VCS does not support lightweight branching, then
      give up (the following choices require this).
    * If the build description has "builder.follow_build_desc_branch = True",
      then go to the same branch as the build description.
    * Otherwise, go to "master".

    <checkout> should be a label fragment specifying a checkout, or one of
    _all and friends, as for any checkout command. The <type> defaults to
    "checkout", and the checkout <tag> will be "/changes_committed". See
    "muddle help labels" for more information.

    If no checkouts are named, what we do depends on where we are in the
    build tree. See "muddle help labels".
    """

    # XXX Is this correct?
    required_tag = LabelTag.ChangesCommitted

    def build_these_labels(self, builder, labels):
        for co in labels:
            try:
                vcs = builder.db.get_checkout_vcs(builder, co)
            except AttributeError:
                print "Rule for label '%s' has no VCS - cannot find its status"%co
                continue
        try:
            vcs.sync(builder)
        except GiveUp as e:
            print e

# -----------------------------------------------------------------------------
# Checkout "upstream" commands
# -----------------------------------------------------------------------------
class UpstreamCommand(CheckoutCommand):
    """The parent class for the push/pull-upstream commands.
    """

    required_tag = LabelTag.CheckedOut
    allowed_switches = {}

    verb = 'push'
    verbing = 'Pushing'
    direction = 'to'

    def with_build_tree(self, builder, current_dir, args):
        """Our command line is somewhat differently shaped.

        So we have to handle it ourselves.
        """

        labels = []
        upstream_names = []
        had_upstream_switch = False
        for word in args:
            if word in ('-u', '-upstream'):
                if had_upstream_switch:
                    raise GiveUp('The -upstream switch should only occur once')
                else:
                    had_upstream_switch = True
            elif had_upstream_switch:
                upstream_names.append(word)
            else:
                labels.append(word)

        if labels:
            # Expand out any labels that need it
            labels = self.decode_args(builder, labels, current_dir)
        else:
            # Decide what to do based on where we are
            labels = self.default_args(builder, current_dir)

        if not upstream_names:
            raise GiveUp('"muddle %s" needs at least one upstream name'%self.cmd_name)

        # We promised a sorted list
        labels.sort()

        no_op = self.no_op()
        if no_op:
            print 'Asked to %s:\n  %s'%(self.cmd_name,
                    label_list_to_string(labels, join_with='\n  '))
            print 'for: %s'%(', '.join(upstream_names))
            # And fall through for our method to tell us more

        self.build_these_labels(builder, labels, upstream_names, no_op)

    def do_our_verb(self, builder, co_label, vcs_handler, upstream, repo):
        """Each subclass needs to implement this.
        """
        raise MuddleBug('No "do_our_verb" method provided for command "%s"'%self.cmd_name)

    def build_these_labels(self, builder, labels, upstream_names, no_op):
        get_checkout_repo = builder.db.get_checkout_repo
        get_upstream_repos = builder.db.get_upstream_repos
        for co in labels:
            orig_repo = get_checkout_repo(co)
            upstreams = get_upstream_repos(orig_repo, upstream_names)
            if upstreams:
                # Make sure we've got our checkout checked out (!)
                builder.build_label(co)

                # And then we can do the actual work
                for repo, names in upstreams:
                    if no_op:
                        print 'Would %s %s %s %s (%s)'%(self.verb,
                                co, self.direction, repo, ', '.join(names))
                        continue
                    else:
                        print
                        print '%s %s %s %s (%s)'%(self.verbing,
                                co, self.direction, repo, ', '.join(names))
                        # Arbitrarily use the first of those names as the
                        # name that the VCS (might) remember for this upstream.
                        # Note that get_upstream_repos() tells us the names
                        # will be given to us in sorted order.
                        self.handle_label(builder, co, names[0], repo)

            else:
                if not no_op:
                    print
                print 'Nowhere to %s %s %s'%(self.verb, co, self.direction)

    def handle_label(self, builder, co_label, upstream_name, repo):
        vcs_handler = version_control.vcs_handler_for(builder, co_label)
        self.do_our_verb(builder, co_label, vcs_handler, upstream_name, repo)

@command('push-upstream', CAT_CHECKOUT)
class PushUpstream(UpstreamCommand):
    """
    :Syntax: muddle push-upstream [ <checkout> ... ] -u[pstream] <name> ...

    For each checkout, push to the named upstream repositories.

    This updates the content of the remote repositories to match the local
    checkout.

    <checkout> should be a label fragment specifying a checkout, or one of
    _all and friends, as for any checkout command. The <type> defaults to
    "checkout", and the checkout <tag> will be "/checked_out". See "muddle
    help labels" for more information.

    If no checkouts are named, what we do depends on where we are in the
    build tree. See "muddle help labels".

    The -u or -upstream switch is required, and must be followed by at least
    one upstream repository name. If a checkout does not have an upstream of
    that name, it will be ignored.

    So, for instance::

        pushd src/checkout1
        muddle push-upstream -u upstream1 upstream2

    or::

        muddle push-upstream package:android{x86} -u upstream-android

    Note that, unlike the normal "muddle push" command, there is no -stop
    switch. Instead, we always stop at the first problem. Not finding an
    upstream with the right name does not count as a "problem" for this
    purpose.

    Use "muddle query upstream-repos [<checkout>]" to find out about the
    available upstream repositories.
    """

    required_tag = LabelTag.CheckedOut
    allowed_switches = {}

    verb = 'push'
    verbing = 'Pushing'
    direction = 'to'

    def do_our_verb(self, builder, co_label, vcs_handler, upstream, repo):
        # And we can then use that to do the push
        # (in the happy knowledge that *it* will grumble if we're not allowed to)
        vcs_handler.push(builder, co_label, upstream=upstream, repo=repo)

@command('pull-upstream', CAT_CHECKOUT)
class PullUpstream(UpstreamCommand):
    """
    :Syntax: muddle pull-upstream [ <checkout> ... ] -u[pstream] <name> ...

    For each checkout, pull from the named upstream repositories.

    Specifically, retrieve changes from the corresponding remote repository,
    and apply them (to the checkout), but *not* if a merge would be required.

        (For a VCS such as git, this actually means "not if a user-assisted
        merge would be required" - i.e., fast-forwards will be done.)

    <checkout> should be a label fragment specifying a checkout, or one of
    _all and friends, as for any checkout command. The <type> defaults to
    "checkout", and the checkout <tag> will be "/checked_out". See "muddle
    help labels" for more information.

    If no checkouts are named, what we do depends on where we are in the
    build tree. See "muddle help labels".

    The -u or -upstream switch is required, and must be followed by at least
    one upstream repository name. If a checkout does not have an upstream of
    that name, it will be ignored.

    So, for instance::

        pushd src/checkout1
        muddle pull-upstream -u upstream1 upstream2

    or::

        muddle pull-upstream package:android{x86} -u upstream-android

    Note that, unlike the normal "muddle pull" command, there is no -stop
    switch. Instead, we always stop at the first problem. Not finding an
    upstream with the right name does not count as a "problem" for this
    purpose.

    Also, pull-upstream does not alter the meaning of "_just_pulled".

    Use "muddle query upstream-repos [<checkout>]" to find out about the
    available upstream repositories.
    """

    required_tag = LabelTag.CheckedOut
    allowed_switches = {}

    verb = 'pull'
    verbing = 'Pulling'
    direction = 'from'

    def do_our_verb(self, builder, co_label, vcs_handler, upstream, repo):
        # And we can then use that to do the pull
        # (in the happy knowledge that *it* will grumble if we're not allowed to)
        vcs_handler.pull(builder, co_label, upstream=upstream, repo=repo)

# -----------------------------------------------------------------------------
# AnyLabel commands
# -----------------------------------------------------------------------------
@command('buildlabel', CAT_ANYLABEL)
class BuildLabel(AnyLabelCommand):
    """
    :Syntax: muddle buildlabel <label> [ <label> ... ]

    Performs the appropriate actions to 'build' each <label>.

    Each <label> is a label fragment, in the normal manner. The <type> defaults
    to "package:", and the <tag> defaults to the normal default <tag> for that
    type. Wildcards are expanded.

    <label> may also be "_all", "_default_deployments", "_default_roles" or
    "_just_pulled".

    See "muddle help labels" for more help on label fragments and the "_xxx"
    values.

    Unlikes the checkout, package or deployment specific commands, buildlabel
    does not try to guess what to do based on which directory the command is
    given in. At least one <label> must be specified.

    This command is mainly used internally to build defaults (specifically,
    when you type a bare "muddle" command in the root directory) and the
    privileged half of instruction executions.
    """

    def build_these_labels(self, builder, labels):
        build_labels(builder, labels)

@command('assert', CAT_ANYLABEL)
class Assert(AnyLabelCommand):
    """
    :Syntax: muddle assert <label> [ <label> ... ]

    Assert the given labels.

    This sets the tags indicated by the specified label(s), and only those tags.

    This is *not* the same as if muddle had performed the equivalent "muddle
    buildlabel" command, because setting the "/installed" tag in this way will
    not also set the "/built" (or any other) tag.

    Thus this is mostly for use by experts and scripts.

    Each <label> is a label fragment, in the normal manner. The <type> defaults
    to "package:", and the <tag> defaults to the normal default <tag> for that
    type. Wildcards are expanded.

    <label> may also be "_all", "_default_deployments", "_default_roles" or
    "_just_pulled".

    See "muddle help labels" for more help on label fragments and the "_xxx"
    values.
    """

    def build_these_labels(self, builder, labels):
        for l in labels:
            builder.db.set_tag(l)

@command('retract', CAT_ANYLABEL)
class Retract(AnyLabelCommand):
    """
    :Syntax: muddle retract <label> [ <label> ... ]

    Retract the given labels and their consequents.

    This unsets the tags specified in the given labels, and also the tags for
    all labels which each label depended on. For instance, if the label
    package:fred{x86}/built was given, then package:fred{x86}/configured
    would also be retracted, as /built (normally) depends on /configured for
    the same package.

    This command is mostly for use by experts and scripts.

    Each <label> is a label fragment, in the normal manner. The <type> defaults
    to "package:", and the <tag> defaults to the normal default <tag> for that
    type. Wildcards are expanded.

    <label> may also be "_all", "_default_deployments", "_default_roles" or
    "_just_pulled".

    See "muddle help labels" for more help on label fragments and the "_xxx"
    values.
    """

    def build_these_labels(self, builder, labels):
        for l in labels:
            builder.kill_label(l)

@command('retry', CAT_ANYLABEL)
class Retry(AnyLabelCommand):
    """
    :Syntax: muddle retry <label> [ <label> ... ]

    First this unsets the tags implied by the specified label(s), and only
    those tags. Then it rebuilds the labels.

    Note that unsetting the tags *only* unsets exactly the tags named, and not
    any others.

    This is sometimes useful when you're messing about with package rebuild
    rules.

    Each <label> is a label fragment, in the normal manner. The <type> defaults
    to "package:", and the <tag> defaults to the normal default <tag> for that
    type. Wildcards are expanded.

    <label> may also be "_all", "_default_deployments", "_default_roles" or
    "_just_pulled".

    See "muddle help labels" for more help on label fragments and the "_xxx"
    values.
    """

    def build_these_labels(self, builder, labels):
        print "Clear: %s"%(label_list_to_string(labels))
        for l in labels:
            builder.db.clear_tag(l)

        print "Build: %s"%(label_list_to_string(labels))
        for l in labels:
            builder.build_label(l)

# -----------------------------------------------------------------------------
# Misc commands
# -----------------------------------------------------------------------------
@command('branch-tree', CAT_MISC)        # or perhaps CAT_CHECKOUT
class BranchTree(Command):
    """
    :Syntax: muddle branch-tree [-c[check] | -f[orce]] [-v] <branch>

    Move all checkouts in the build tree (if they support it) to branch
    <branch>.

    This works as follows:

    1. First inspect each checkout, and check if:

       a) the checkout is using a VCS which does not support this operation
          (which probably means it is not using git), or
       b) the build description explicitly specifies a particular revision, or
       c) the build description explicitly specifies a particular branch, or
       d) it is a shallow checkout, in which case there is little point
          branching it as it cannot be pushed, or
       e) the checkout already has a branch of the requested name.

       If any checkouts report problems, then the command will be aborted, and
       muddle will exit with status 1.

    2. Then, branch each checkout as requested, and change to that branch.

    3. Finally, remind the user to add "builder.follow_build_desc_branch = True"
       to the build description.

    If the user specifies "-c" or "-check", omit steps 2 and 3 (i.e., just do
    the checks).

    If the user specifies "-f" or "-force", omit step 1 (i.e., do not do the
    checks), and ignore any checkouts which do not support this operation, have
    an explicit revision specified, or are shallow. If a checkout already has a
    branch of the requested name, check it out.

    If the '-v' flag is used, report on each checkout (actually, each checkout
    directory) as it is entered.

    It is recommended that <branch> include the build name (as specified
    using ``builder.build_name = <name>`` in the build description).

    Muddle does not itself provide a means of branching only some checkouts.
    Use the appropriate VCS commands to do that (possibly in combination with
    'muddle runin').

    Normal usage
    ------------
    1. Choose a branch name that incorporates the build name and reason for
       branching. For instance, "acme_stb_alpha_v1.0_maintenance".

    2. Perform the branch::

          muddle branch-tree acme_stb_alpha_v1.0_maintenance

    3. Edit the (newly branched) build description, and add::

          builder.follow_build_desc_branch = True

       to it, so that muddle knows the build tree has been branched as
       an entity.

    4. Commit all the new branches with an appropriate message.
       At the moment, there is no convenient single line way to do this
       with muddle, but the somewhat inconvenient muddle runin command can be
       used, for instance::

           muddle runin _all_checkouts git commit -a -m 'Branch for v1.0 maintenance'

       (this, of course, relies upon the fact that muddle only supports
       tree branching with git at the moment).

    5. Possibly do a "muddle push _all" at this point, or perhaps do some
       editing, some more committing, and then push.

    Dealing with problems
    ---------------------
    If a checkout does not support lightweight branching, then the solution
    is to '-force' the tree branch, and then "branch" the offending checkout
    by hand. The branched version of the build description will then need
    to be edited to indicate (in whatever manner is appropriate) the new
    "branch" to be used.

    If the build description explicitly specifies a particular branch or
    revision for a checkout, then check the build out as normal, then branch
    the build description and remove the explicit branch or revision, and
    then use branch-tree to branch the checkout.

      (If you can promise absolutely that it will never be necessary to
      edit the offending checkout, then it would also be OK to leave the
      explicit branch or revision, but experience proves this is often a
      mistake.)

    If a checkout is marked as shallow, then the solution is to edit the
    branched build description and specify the required revision id explicitly,
    to guarantee that you keep on getting the particular shallow checkout
    that is needed (since the main build will continue to track HEAD).

    If a checkout already has a branch of the name you wanted to use, then
    either use it, or change the branch name you ask for - this can only be
    decided by yourself, because you know what the name *means*.

    Note that the check for a clashing branch name is done last. That means
    that if you change the build description so any of the previous checks
    no longer fail, you still need to re-run the "check" phase to re-check
    for clashing branch names.
    """

    allowed_switches = {'-f': 'force',
                        '-force': 'force',
                        '-c': 'check',
                        '-check': 'check',
                        '-v': 'verbose',
                       }

    def with_build_tree(self, builder, current_dir, args):

        args = self.remove_switches(args)

        if len(args) != 1:
            raise GiveUp('No branch name specified')

        branch = args[0]

        check = 'check' in self.switches
        force = 'force' in self.switches
        verbose = 'verbose' in self.switches

        if force and check:
            raise GiveUp('Cannot specify -check and -force at the same time')

        if self.no_op():
            if check:
                print 'Asked to check if branch "%s" already exists in all checkout'%branch
            else:
                print 'Asked to create branch "%s" in all checkouts'%branch
            return

        all_checkouts = builder.all_checkout_labels(LabelTag.CheckedOut)

        if not force:
            problems = self.check_checkouts(builder, all_checkouts, branch, verbose)
            if problems:
                raise GiveUp('Unable to branch-tree to %s, because:\n  %s'%(branch,
                             '\n  '.join(problems)))

            if check:
                print 'No problems expected for "branch-tree %s"'%branch

        if not check:
            branched = self.branch_checkouts(builder, all_checkouts, branch, verbose)
            if branched:
                print
                print "If you want the tree branching to be persistent, remember to edit"
                print "the branched build description,"
                print "  %s"%builder.db.build_desc_file_name()
                print "and add:"
                print
                print "  builder.follow_build_desc_branch = True"
                print
                print "to the describe_to() function, and check it in/push it."

    def check_checkouts(self, builder, checkouts, branch, verbose):
        """
        Check if we can branch our checkouts.

        Returns a list of problem reports, one per problem checkout.
        """
        problems = []
        for co in checkouts:
            vcs = builder.db.get_checkout_vcs(builder, co)

            if not vcs.vcs_handler.supports_branching():
                problems.append('%s uses %s, which does not support'
                                ' lightweight branching'%(co, vcs.short_name))

            elif vcs.repo.revision is not None:
                problems.append('%s explicitly specifies revision "%s" in'
                                ' the build description'%(co, vcs.repo.revision))

            elif vcs.repo.branch is not None:
                problems.append('%s explicitly specifies branch "%s" in'
                                ' the build description'%(co, vcs.repo.branch))

            # Shallow checkouts are not terribly well integrated - we do this
            # very much by hand...
            elif 'shallow_checkout' in vcs.options:
                problems.append('%s is shallow, so cannot be branched'%co)

            elif vcs.branch_exists(builder, branch, show_pushd=verbose):
                problems.append('%s already has a branch called %s'%(co, branch))

        return problems

    def branch_checkouts(self, builder, all_checkouts, branch, verbose):
        """
        Branch our checkouts.

        If we can't, say so but continue anyway.

        If 'verbose', show each pushd into a checkout directory.

        Returns the number of branched checkouts.
        """
        created = 0
        selected = 0
        problems = []
        already_exists_in = []
        for co in all_checkouts:
            vcs = builder.db.get_checkout_vcs(builder, co)

            if not vcs.vcs_handler.supports_branching():
                print '%s uses %s, which does not support' \
                      ' lightweight branching'%(co, vcs.short_name)
                problems.append((co, "VCS %s not supported"))
                continue

            if vcs.repo.revision is not None:
                print '%s explicitly specifies revision "%s" in' \
                      ' the build description'%(co, vcs.repo.revision)
                problems.append((co, "specific revision %s"%vcs.repo.revision))
                continue

            if vcs.repo.branch is not None:
                print '%s explicitly specifies branch "%s" in' \
                      ' the build description'%(co, vcs.repo.branch)
                problems.append((co, "specific branch %s"%vcs.repo.branch))
                continue

            # Shallow checkouts are not terribly well integrated - we do this
            # very much by hand...
            if 'shallow_checkout' in vcs.options:
                print '%s is shallow, so cannot be branched'%co
                problems.append((co, "shallow checkout"))
                continue

            if vcs.branch_exists(builder, branch, show_pushd=verbose):
                already_exists_in.append(co)
            else:
                vcs.create_branch(builder, branch, show_pushd=False)
                created += 1

            vcs.goto_branch(builder, branch, show_pushd=False)
            selected += 1

        print 'Successfully created  branch %s in %d out of %d checkout%s'%(branch,
                created, len(all_checkouts), '' if created==1 else 's')
        print 'Successfully selected branch %s in %d out of %d checkout%s'%(branch,
                selected, len(all_checkouts), '' if selected==1 else 's')
        if already_exists_in:
            print
            print 'Branch %s already existed in:\n  %s'%(branch,
                         label_list_to_string(already_exists_in, join_with='\n  '))
        if problems:
            # Make our reporting of problems relatively terse, as we should
            # only need to report them if the user specified -force, and thus
            # may be assumed to have expected them.
            maxlen = 0
            for co, text in problems:
                length = len(str(co))
                if length > maxlen:
                    maxlen = length
            print 'Unable to branch the following:'
            for co, text in problems:
                print '  %.*s (%s)'%(maxlen, co, text)

        return selected


@command('veryclean', CAT_MISC)
class VeryClean(Command):
    """
    :Syntax: muddle veryclean

    Sets the muddle build tree back to just checked out sources.

    1. Delete the obj/, install/ and deploy/ directories.
    2. Removes all the package tags, so muddle thinks that packages have
       not had anything done to them.
    3. Removes all the deployment tags, so muddle thinks that all deployments
       have not been deployed.

    For a build tree without subdomains, this is equivalent to::

        $ rm -rf obj install deploy
        $ rm -rf .muddle/tags/package
        $ rm -rf .muddle/tags/deployment

    It's a bit more complicated if there are any subdomains. If there is a
    'domains/' directory, then this command will recurse down into it and
    perform the same operation for each subdomain it finds. This does not
    depend on whether the subdomain is defined in the build description - it
    is done purely on the basis of what directories are actually present.

    As usual, 'muddle -n veryclean' will report on what it would do, without
    actually doing it.

    Using this helps prevent unwanted built/installed software "building up"
    in the obj and install (and, to a lesser extent, deploy) infrastructure.
    Note that it does *not* remove checkouts that are no longer in use, nor
    can it do anything about any build artefacts inside checkout directories.
    """

    def requires_build_tree(self):
        return True

    def with_build_tree(self, builder, current_dir, args):
        if args:
            print "Syntax: veryclean"
            print self.__doc__
            return

        if self.no_op():
            def delete_directory(name):
                if os.path.exists(name):
                    print 'Would delete %s'%name
                else:
                    print 'No need to delete %s as it does not exist'%name
        else:
            def onerror(fn, path, excinfo):
                type, value = excinfo[:2]
                raise GiveUp('Error in %s for %s: %s %s'%(fn.__name__,
                              path, type.__name__, value))

            def delete_directory(name):
                if os.path.exists(name):
                    print 'Deleting %s'%name
                    try:
                        shutil.rmtree(name, onerror=onerror)
                    except GiveUp as e:
                        print e
                        print '...giving up on %s'%name

        def tidy_domain(path):
            with utils.Directory(path):
                for directory in ('obj', 'install', 'deploy'):
                    delete_directory(directory)

                for directory in ('package', 'deployment'):
                    delete_directory(os.path.join('.muddle', 'tags', directory))

                if os.path.exists('domains'):
                    subdomains = os.listdir('domains')
                    for name in subdomains:
                        tidy_domain(os.path.join(os.path.join(path, 'domains', name)))

        # And our top level is, of course, the top domain
        tidy_domain(builder.db.root_path)

@command('instruct', CAT_MISC)
class Instruct(Command):
    """
    :Syntax: muddle instruct <package>{<role>} <instruction-file>
    :or:     muddle instruct (<domain>)<package>{<role>} <instruction-file>

    Sets the instruction file for the given package name and role to
    the file specified in instruction-file. The role must be explicitly
    given as it's considered more likely that bugs will be introduced by
    the assumption of default roles than they are likely to prove useful.

    This command is typically issued by 'make install' for a package, as::

       $(MUDDLE_INSTRUCT) <instruction-file>

    If you don't specify an instruction file, we will unregister instructions
    for this package and role.

    If you want to clear all instructions, you'll have to edit the muddle
    database directly - this leaves the database in an inconsistent state -
    there's no guarantee that the instruction files will ever be rebuilt
    correctly - so it is not a command.

    You can list instruction files and their ordering with
    "muddle query inst-files".
    """

    def requires_build_tree(self):
        return True

    def with_build_tree(self, builder, current_dir, args):
        if (len(args) != 2 and len(args) != 1):
            print "Syntax: instruct [pkg{role}] <[instruction-file]>"
            print self.__doc__
            return

        arg = args[0]
        filename = None
        ifile = None

        # Validate this first
        label = self.decode_package_label(builder, arg, LabelTag.PreConfig)

        if label.role is None or label.role == '*':
            raise GiveUp("instruct takes precisely one package{role} pair "
                                "and the role must be explicit")


        if (len(args) == 2):
            filename = args[1]

            if (not os.path.exists(filename)):
                raise GiveUp("Attempt to register instructions in "
                                    "%s: file does not exist"%filename)

            # Try loading it.
            ifile = InstructionFile(filename, instr.factory)
            ifile.get()

            # If we got here, it's obviously OK

        if self.no_op():
            if filename:
                print "Register instructions for %s from %s"%(str(label), filename)
            else:
                print "Unregister instructions for %s"%label
            return

        # Last, but not least, do the instruction ..
        builder.instruct(label.name, label.role, ifile, domain=label.domain)

    def decode_package_label(self, builder, arg, tag):
        """
        Convert a 'package' or 'package{role}' or '(domain)package{role} argument to a label.

        If role or domain is not specified, use the default (which may be None).
        """
        #default_domain = builder.get_default_domain()
        label = Label.from_fragment(arg,
                                    default_type=LabelType.Package,
                                    default_role=None,
                                    #default_domain=default_domain)
                                    default_domain=None)
        if label.tag != tag:
            label = label.copy_with_tag(tag)
        if label.type != LabelType.Package:
            raise GiveUp("Label '%s', from argument '%s', is not a valid"
                    " package label"%(label, arg))
        return label

@command('runin', CAT_MISC)
class RunIn(Command):
    """
    :Syntax: muddle runin <label> <command> [ ... ]

    Run the command "<command> [ ...]" in the directory corresponding to every
    label matching <label>.

    * Checkout labels are run in the directory corresponding to their checkout.
    * Package labels are run in the directory corresponding to their object files.
    * Deployment labels are run in the directory corresponding to their deployments.

    We only ever run the command in any directory once.

    <label> may be a label fragment, or one of the _xxx arguments
    If it is a label fragment, and the label type is not given, then
    "checkout:" is assumed.
    If it is an _xxx argument, then it may not be _all, since it would not be
    clear what type of label to expand it to). See "muddle help label _all"
    for more information on these values.

    In practice, it is often simplest to use a shell script for <command>,
    rather than trying to work out the appropriate quoting rules for
    whatever command is actually wanted.
    """

    def requires_build_tree(self):
        return True

    def with_build_tree(self, builder, current_dir, args):
        if (len(args) < 2):
            print "Syntax: runin <label> <command> [ ... ]"
            print self.__doc__
            return

        what = args[0]
        if what[0] == '_':
            labels = builder.expand_underscore_arg(what)
        else:
            labels = builder.label_from_fragment(args[0], LabelType.Checkout)
        command = " ".join(args[1:])
        dirs_done = set()

        if self.no_op():
            print 'Run "%s" for: %s'%(command, label_list_to_string(labels))
            return

        for l in labels:
            matching = builder.ruleset.rules_for_target(l)

            for m in matching:
                lbl = m.target

                dir = None
                if (lbl.name == "*"):
                    # If it's a wildcard, don't bother.
                    continue

                if (lbl.type == LabelType.Checkout):
                    dir = builder.db.get_checkout_path(lbl)
                elif (lbl.type == LabelType.Package):
                    if (lbl.role == "*"):
                        continue
                    dir = builder.package_obj_path(lbl)
                elif (lbl.type == LabelType.Deployment):
                    dir = builder.deploy_path(lbl)

                if (dir in dirs_done):
                    continue

                dirs_done.add(dir)
                if (os.path.exists(dir)):
                    # We want to run the command with our muddle environment
                    # Start with a copy of the "normal" environment
                    env = os.environ.copy()
                    # Add the default environment variables for building this label
                    local_store = env_store.Store()
                    builder.set_default_variables(lbl, local_store)
                    local_store.apply(env)
                    # Add anything the rest of the system has put in.
                    builder.setup_environment(lbl, env)

                    with utils.Directory(dir):
                        subprocess.call(command, shell=True, env=env,
                                        stdout=sys.stdout, stderr=subprocess.STDOUT)
                else:
                    print "! %s does not exist."%dir

@command('env', CAT_MISC)       # We're not *really* a normal package command
class Env(PackageCommand):
    """
    :Syntax: muddle env <language> <mode> <name> <label> [ <label> ... ]

    Produce a setenv script in the requested language listing all the
    runtime environment variables bound to <label> (or the cumulation
    of the variables for several labels).

    * <language> may be 'sh', 'c', or 'py'/'python'
    * <mode> may be 'build' (build time variables) or 'run' (run-time variables)
    * <name> is used in various ways depending upon the target language.
      It should be a legal name/symbol in the aforesaid target language (for
      instance, in C it will be uppercased and used as part of a macro name).
    * <label> should be a label fragment specifying a package, or one of _all
      and friends, as for any package command. See "muddle help labels" for
      more information.

    So, for instance::

        $ muddle env sh run 'encoder_settings' encoder > encoder_vars.sh

    might produce a file ``encoder_vars.sh`` with the following content::

        # setenv script for encoder_settings
        # 2010-10-19 16:24:05

        export BUILD_SDK=y
        export MUDDLE_TARGET_LOCATION=/opt/encoder/sdk
        export PKG_CONFIG_PATH=$MUDDLE_TARGET_LOCATION/lib/pkgconfig:$PKG_CONFIG_PATH
        export PATH=$MUDDLE_TARGET_LOCATION/bin:$PATH
        export LD_LIBRARY_PATH=$MUDDLE_TARGET_LOCATION/lib:$LD_LIBRARY_PATH

        # End file.

    """

    # We aren't *quite* like other package commands...
    def with_build_tree(self, builder, current_dir, args):
        if (len(args) < 3):
            raise GiveUp("Syntax: env [language] [build|run] [name] [label ... ]")

        self.lang = args[0]
        self.mode = args[1]
        self.name = args[2]
        args = args[3:]

        print 'args:', args

        if self.mode == "build":
            self.required_tag = LabelTag.Built
        elif self.mode == "run":
            self.required_tag = LabelTag.RuntimeEnv
        else:
            raise GiveUp("Mode '%s' is not understood - use build or run."%self.mode)

        super(Env, self).with_build_tree(builder, current_dir, args)

    def build_these_labels(self, builder, args):

        print "Environment for labels %s"%(label_list_to_string(args))

        env = env_store.Store()

        for lbl in args:
            x_env = builder.effective_environment_for(lbl)
            env.merge(x_env)

            if self.mode == "run":
                # If we have a MUDDLE_TARGET_LOCATION, use it.
                if not env.empty("MUDDLE_TARGET_LOCATION"):
                    env_store.add_install_dir_env(env, "MUDDLE_TARGET_LOCATION")

        if self.lang == "sh":
            script = env.get_setvars_script(builder, self.name, env_store.EnvLanguage.Sh)
        elif self.lang in ("py", "python"):
            script = env.get_setvars_script(builder, self.name, env_store.EnvLanguage.Python)
        elif self.lang == "c":
            script = env.get_setvars_script(builder, self.name, env_store.EnvLanguage.C)
        else:
            raise GiveUp("Language must be sh, py, python or c, not %s"%self.lang)

        print script

@command('copywithout', CAT_MISC)
class CopyWithout(Command):
    """
    :Syntax: muddle copywithout [-f[orce]] <src-dir> <dst-dir> [ <without> ... ]

    Many VCSs use '.XXX' directories to hold metadata. When installing
    files in a Makefile, it's often useful to have an operation which
    copies a hierarchy from one place to another without these dotfiles.

    This is that operation. We copy everything from the source directory,
    <src-dir>, into the target directory,  <dst-dir>, without copying anything
    which is in [ <without> ... ].  If you omit without, we just copy - this is
    a useful, working, version of 'cp -a'

    If you specify -f (or -force), then if a destination file cannot be
    overwritten because of its permissions, and attempt will be made to remove
    it, and then copy again. This is what 'cp' does for its '-f' flag.
    """

    def requires_build_tree(self):
        return False

    def with_build_tree(self, builder, current_dir, args):
        self.do_copy(args)

    def without_build_tree(self, muddle_binary, current_dir, args):
        self.do_copy(args)

    def do_copy(self, args):

        if args and args[0] in ('-f', '-force'):
            force = True
            args = args[1:]
        else:
            force = False

        if (len(args) < 2):
            raise GiveUp("Bad syntax for copywithout command")

        src_dir = args[0]
        dst_dir = args[1]
        without = args[2:]

        if self.no_op():
            print "Copy from: %s"%(src_dir)
            print "Copy to  : %s"%(dst_dir)
            print "Excluding: %s"%(" ".join(without))
            return

        utils.copy_without(src_dir, dst_dir, without, object_exactly=True,
                preserve=True, force=force)

@command('subst', CAT_MISC)
class Subst(Command):
    """
    :Syntax: muddle subst <src_file> [<xml_file>] <output_file>

    Reads in <src_file>, and replaces any strings of the form "${..}" with
    values from the XML file (if any) or from the environment.

    For the examples, I'm assuming we're building a release build, using
    "muddle release", and thus the MUDDLE_RELEASE_xxx environment variables
    are set.

    Without an XML file
    -------------------
    So, in the two argument form, we might run::

        $ muddle subst version.h.in version.h

    on version.h.in::

        #ifndef PROJECT99_VERSION_FILE
        #define PROJECT99_VERSION_FILE
        #define BUILD_VERSION "${MUDDLE_RELEASE_NAME}: $(MUDDLE_RELEASE_VERSION}"
        #endif

    to produce::

        #ifndef PROJECT99_VERSION_FILE
        #define PROJECT99_VERSION_FILE
        #define BUILD_VERSION "simple: v1.0"
        #endif

    With an XML file
    ----------------
    In the three argument form, values will first be looked up in the XML file,
    and then, if they're not found, in the environment. So given values.xml::

        <?xml version="1.0" ?>
        <values>
            <version>Kynesim version 99</version>
            <more>
                <value1>This is value 1</value1>
                <value2>This is value 2</value2>
            </more>
        </values>

    and values.h.in::

        #ifndef KYNESIM_VALUES
        #define KYNESIM_VALUES
        #define KYNESIM_VERSION "${/values/version}"
        #define RELEASE_VERSION "Release version ${MUDDLE_RELEASE_VERSION}"
        #endif

    then running::

        $ muddle subst values.h values.xml values.h.in

    would give us values.h::

        #ifndef KYNESIM_VALUES
        #define KYNESIM_VALUES
        #define KYNESIM_VERSION "Kynesim version 99"
        #define RELEASE_VERSION "Release version v1.0"
        #endif

    XML queries are used in the "${..}" to extract particular values from the
    XML. These look a bit like XPath queries - "/elem/elem/elem...", so for
    instance::

        ${/values/more/value2}

    would be replaced by::

        This is value 2

    You can escape a "${ .. }" by passing "$${ .. }", so::

        $${/values/more/value1}

    becomes::

        ${/values/more/value1}

    Both ${/version} and ${"/version"} give the same result.

    You can also nest evaluations. With the environment variable THING set
    to "/values/version", then::

        ${ ${THING} }

    will evaluate to::

        Kynesim version 99

    You can call functions with "${fn: .. }". Parameters can be surrounded by
    matching double quotes - these will be stripped before the parameter is
    evaluated. The available functions are:

    * "${fn:val(something)}"

      This expands to the value of 'something' as a query (either as an
      environment variable or XPath)

    * "${fn:ifeq(something,b)c}"

      If ${something} evaluates to b, then this expands to c. Both b and c
      may contain "${..}" sequences.

      Note that 'something' is expanded without you needing to specify such,
      but b and c are not.

      It is allowed to do things like::

          ${fn:ifeq(/values/version,"Kynesim version 99")
              def missing_function(a):
                  # 'Version ${/values/version} of the software does not provide
                  # this function, so we do so here
                  <implementation code>
           }

    * "${fn:ifneq(something,b)c}"

      The same, but you get c if evaluating 'something' does not give b.

    * "${fn:echo(a,b,c,...)}"

      Evaluates each parameter (a, b, c, ...) in turn. Spaces between
      parameters are ignored. So::

          ${fn:echo(a, " space ", ${/values/more/value1}}

      would give::

          a space This is value 1
    """

    def requires_build_tree(self):
        return False

    def with_build_tree(self, builder, current_dir, args):
        self.do_subst(args)

    def without_build_tree(self, muddle_binary, current_dir, args):
        self.do_subst(args)

    def do_subst(self, args):
        if len(args) == 2:
            src = args[0]
            xml_file = None
            dst = args[1]
        elif len(args) == 3:
            src = args[0]
            xml_file = args[1]
            dst = args[2]
        else:
            raise GiveUp("Syntax: subst <src_file> [<xml_file>] <output_file>")


        if self.no_op():
            print 'Substitute source file %s'%src
            if xml_file:
                print '       using data from %s'%xml_file
            print '            to produce %s'%dst
            return

        if xml_file:
            f = open(xml_file, "r")
            xml_doc = xml.dom.minidom.parse(f)
            f.close()
        else:
            xml_doc = None

        try:
            subst.subst_file(src, dst, xml_doc, self.old_env)
        except GiveUp as e:
            if xml_file:
                raise GiveUp("%s\nWhilst processing %s with XML file %s"%(e, src, xml_file))
            else:
                raise GiveUp("%s\nWhilst processing %s"%(e, src))

# End file.<|MERGE_RESOLUTION|>--- conflicted
+++ resolved
@@ -2472,11 +2472,7 @@
                 label = checkouts[0]
 
         # Figure out its VCS
-<<<<<<< HEAD
-        vcs = builder.db.get_checkout_vcs(builder, label)
-=======
         vcs = builder.db.get_checkout_vcs(label)
->>>>>>> 7566c49e
 
         print vcs.revision_to_checkout(builder, label, show_pushd=False)
 
@@ -4563,11 +4559,7 @@
                 else:
                     l = label.copy_with_tag(LabelTag.CheckedOut)
                     try:
-<<<<<<< HEAD
-                        vcs = builder.db.get_checkout_vcs(builder, l)
-=======
                         vcs = builder.db.get_checkout_vcs(l)
->>>>>>> 7566c49e
                     except AttributeError:
                         raise GiveUp("Rule for label '%s' has no VCS - cannot find its id"%l)
                     old_revision = vcs.revision_to_checkout(builder, l, show_pushd=False)
@@ -5721,11 +5713,7 @@
         something = []
         for co in labels:
             try:
-<<<<<<< HEAD
-                vcs = builder.db.get_checkout_vcs(builder, co)
-=======
                 vcs = builder.db.get_checkout_vcs(co)
->>>>>>> 7566c49e
             except GiveUp:
                 print "Rule for label '%s' has no VCS - cannot find its status"%co
                 continue
@@ -5800,11 +5788,7 @@
 
         for co in labels:
             try:
-<<<<<<< HEAD
-                vcs = builder.db.get_checkout_vcs(builder, co)
-=======
                 vcs = builder.db.get_checkout_vcs(co)
->>>>>>> 7566c49e
             except GiveUp:
                 print "Rule for label '%s' has no VCS - cannot reparent, ignored"%co
                 continue
