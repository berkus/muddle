--- conflicted
+++ resolved
@@ -48,7 +48,6 @@
         muddle_binary = normalise_dir(__file__)
         muddled.cmdline.cmdline(sys.argv[1:], muddle_binary)
         sys.exit(0)
-<<<<<<< HEAD
     except MuddleBug, e:
         # We assume this represents a bug in muddle itself, so give a full
         # traceback to help locate it.
@@ -71,15 +70,6 @@
         # is being communicated to us via a GiveUp exception. This is not
         # (should not be) a bug in muddle itself.
         print
-=======
-    except MuddleBug as e:
-        print("")
-        print("%s"%e)
-        traceback.print_exc()
-        sys.exit(e.retcode)
-    except GiveUp as e:
-        print("")
->>>>>>> 622415b3
         text = str(e)
         if text:
             print(text)
