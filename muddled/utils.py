"""
Muddle utilities.
"""

import errno
import hashlib
import imp
import os
import pipes
import pwd
import re
import select
import shlex
import shutil
import socket
import stat
import subprocess
import sys
import tempfile
import textwrap
import time
import traceback
import xml.dom
import xml.dom.minidom
from collections import MutableMapping, Mapping, namedtuple
from fnmatch import fnmatchcase
from ConfigParser import RawConfigParser
from StringIO import StringIO

try:
    import curses
except:
    curses = None

class GiveUp(Exception):
    """
    Use this to indicate that something has gone wrong and we are giving up.

    This is not an error in muddle itself, however, so there is no need for
    a traceback.

    By default, a return code of 1 is indicated by the 'retcode' value - this
    can be set by the caller to another value, which __main__.py should then
    use as its return code if the exception reaches it.
    """

    # We provide a single attribute, which is used to specify the exit code
    # to use when a command line handler gets back a GiveUp exception.
    retcode = 1

    def __init__(self, message=None, retcode=1):
        self.message = message
        self.retcode = retcode

    def __str__(self):
        if self.message is None:
            return ''
        else:
            return self.message

    def __repr__(self):
        parts = []
        if self.message is not None:
            parts.append(repr(self.message))
        if self.retcode != 1:
            parts.append('%d'%self.retcode)
        return 'GiveUp(%s)'%(', '.join(parts))


class MuddleBug(GiveUp):
    """
    Use this to indicate that something has gone wrong with muddle itself.

    We thus expect that a traceback will be produced.
    """
    pass


class Unsupported(GiveUp):
    """
    Use this to indicate that an action is unsupported.

    This is used, for instance, when git reports that it will not pull to a
    shallow clone, which is not an error, but the user will want to know.

    This is deliberately a subclass of GiveUp, because it *is* telling muddle
    to give up an operation.
    """
    pass

# Keep the old exception names for the moment, as well
Failure = GiveUp
Error = MuddleBug

# Start with the known label tags. Keys are the "in program" representation,
# values are the tag as used in labels themselves.

checkout_tags = {
                'CheckedOut' : "checked_out",
                'Pulled' : "pulled",
                'Merged' : "merged",
                'ChangesCommitted' : "changes_committed",
                'ChangesPushed' : "changes_pushed",
                }

package_tags = {
                'PreConfig' : "preconfig",
                'Configured' : "configured",
                'Built' : "built",
                'Installed' : "installed",
                'PostInstalled' : "postinstalled",

                'Clean' : "clean",
                'DistClean' : "distclean",
                }

deployment_tags = {
                # For deployments. These must be independent of each other and
                # transient or deployment will get awfully confused.
                # instructionsapplied is used to separate deployment and
                # instruction application - they need to run in different
                # address spaces so that application can be privileged.
                'Deployed' : "deployed",
                'InstructionsApplied' : "instructionsapplied",
                  }

__label_tags = {
                # Special tag for Distribute packages or checkouts
                'Distributed' : 'distributed',

                # Special tag used to dynamically load extensions
                # (e.g. the build description)
                'Loaded' : "loaded",

                # Used to denote a temporary label that should never
                # be stored beyond the scope of the current function call
                'Temporary' : "temporary",

                # Used by the initscripts package to store runtime environments.
                'RuntimeEnv' : "runtime_env",
                }

__label_tags.update(checkout_tags)
__label_tags.update(package_tags)
__label_tags.update(deployment_tags)

# We shall produce a named tuple type using the "in program" names
__label_tag_type = namedtuple('LabelTag',
                              ' '.join(__label_tags.keys()))

# And populate it from the dictionary. This means that we can do things
# like::
#
#    a = LabelTag.CheckedOut
#
# (which we could do if we defined a LabelTag class, with appropriate values),
# but we can also do things like::
#
#    if a in LabelTag:
#       print True
#
LabelTag = __label_tag_type(**__label_tags)

# And, on the same principle, the standard label types
__label_types = {'Checkout' : "checkout",
                 'Package' : "package",
                 'Deployment' : "deployment",

                 # Synthetic labels used purely to trick the dependency
                 # mechanism into doing what I want.
                 'Synthetic' : "synth",
                 }

__label_type_type = namedtuple('LabelType',
                               ' '.join(__label_types.keys()))

LabelType = __label_type_type(**__label_types)

# Sometimes, we want to map a label type to a default tag
# - these are the tags that we want to reach in our rules for each type
label_type_to_tag = {
        LabelType.Checkout   : LabelTag.CheckedOut,
        LabelType.Package    : LabelTag.PostInstalled,
        LabelType.Deployment : LabelTag.Deployed,
        }

# And directory types - i.e., what is the purpose of a particular directory?
# We use a description of the purpose of the directory type as its value,
# and trust to Python to be kind to us
DirTypeDict = {'Checkout'  : 'Checkout directory',
               'Object'    : 'Package object directory',
               'Deployed'  : 'Deployment directory',
               'Install'   : 'Install directory',
               'Root'      : 'Root of the build tree',
               'DomainRoot': 'Root of subdomain',
               'MuddleDir' : '.muddle directory',
               'Versions'  : 'Versions directory',
               'Unexpected': 'An unexpected place',
               }

__directory_type_type = namedtuple('DirType', ' '.join(DirTypeDict.keys()))

# Sometimes the reverse is useful
ReverseDirTypeDict = {}
for key, value in DirTypeDict.items():
    ReverseDirTypeDict[value] = key

DirType = __directory_type_type(**DirTypeDict)

def string_cmp(a,b):
    """
    Return -1 if a < b, 0 if a == b,  +1 if a > b.
    """
    if (a is None) and (b is None):
        return 0
    if (a is None):
        return -1
    if (b is None):
        return 1

    if (a < b):
        return -1
    elif (a==b):
        return 0
    else:
        return 1

# Total ordering class decorator.
# From http://code.activestate.com/recipes/576685/
# By Raymond Hettinger
# This is provided in functools in Python 2.7 and 3.2
def total_ordering(cls):
    'Class decorator that fills-in missing ordering methods'
    convert = {
        '__lt__': [('__gt__', lambda self, other: other < self),
                   ('__le__', lambda self, other: not other < self),
                   ('__ge__', lambda self, other: not self < other)],
        '__le__': [('__ge__', lambda self, other: other <= self),
                   ('__lt__', lambda self, other: not other <= self),
                   ('__gt__', lambda self, other: not self <= other)],
        '__gt__': [('__lt__', lambda self, other: other > self),
                   ('__ge__', lambda self, other: not other > self),
                   ('__le__', lambda self, other: not self > other)],
        '__ge__': [('__le__', lambda self, other: other >= self),
                   ('__gt__', lambda self, other: not other >= self),
                   ('__lt__', lambda self, other: not self >= other)]
    }
    if hasattr(object, '__lt__'):
        roots = [op for op in convert if getattr(cls, op) is not getattr(object, op)]
    else:
        roots = set(dir(cls)) & set(convert)
    assert roots, 'must define at least one ordering operation: < > <= >='
    root = max(roots)       # prefer __lt __ to __le__ to __gt__ to __ge__
    for opname, opfunc in convert[root]:
        if opname not in roots:
            opfunc.__name__ = opname
            opfunc.__doc__ = getattr(int, opname).__doc__
            setattr(cls, opname, opfunc)
    return cls


def mark_as_domain(dir, domain_name):
    """
    Mark the build in 'dir' as a (sub)domain

    This is done by creating a file ``.muddle/am_subdomain``

    'dir' should be the path to the directory contining the sub-build's
    ``.muddle`` directory (the "top" of the sub-build).

    'dir' should thus be of the form "<somewhere>/domains/<domain_name>",
    but we do not check this.

    The given 'domain_name' is written to the file, but this should
    not be particularly trusted - refer to the containing directory
    structure for the canonical domain name.
    """
    file_name = os.path.join(dir, '.muddle', "am_subdomain")
    with open(file_name, "w") as f:
        f.write(domain_name)
        f.write("\n")

def is_subdomain(dir):
    """
    Check if the given 'dir' is a (sub)domain.

    'dir' should be the path to the directory contining the build's
    ``.muddle`` directory (the "top" of the build).

    The build is assumed to be a (sub)domain if there is a file called
    ``.muddle/am_subdomain``.
    """
    file_name = os.path.join(dir, '.muddle', "am_subdomain")
    return os.path.exists(file_name)

def get_domain_name_from(dir):
    """
    Given a directory 'dir', extract the domain name.

    'dir' should not end with a trailing slash.

    It is assumed that 'dir' is of the form "<something>/domains/<domain_name>",
    and we want to return <domain_name>.
    """
    head, domain_name = os.path.split(dir)
    head, should_be_domains = os.path.split(head)
    if should_be_domains == 'domains':
        return domain_name
    else:
        raise MuddleBug("Cannot find domain name for '%s' because it is not"
                    " '<something>/domains/<domain_name>' (unexpected '%s')"%(dir,should_be_domains))


def find_domain(root_dir, dir):
    """
    Find the domain of 'dir'.

    'root_dir' is the root of the (entire) muddle build tree.

    This function basically works backwards through the path of 'dir', until it
    reaches 'root_dir'. As it goes, it assembles the full domain name for the
    domain enclosing 'dir'.

    Returns the domain name, or None if 'dir' is not within a subdomain, and
    the directory of the root of the domain. That is:

        (domain_name, domain_dir)  or  (None, None)
    """

    # Normalise so path.split() doesn't produce confusing junk.
    dir = os.path.normcase(os.path.normpath(dir))

    if not dir.startswith(root_dir):
        raise GiveUp("Directory '%s' is not within muddle build tree '%s'"%(
            dir, root_dir))

    domain_name = None
    domain_dir = None

    # Note that we assume a proper layout of the tree structure
    while dir != root_dir:
        # Might this be a subdomain root?
        if os.path.exists(os.path.join(dir, ".muddle")):
            if is_subdomain(dir):
                new_domain = get_domain_name_from(dir)
                if (domain_name is None):
                    domain_name = new_domain
                else:
                    domain_name = "%s(%s)"%(new_domain,domain_name)

                if domain_dir is None:
                    domain_dir = dir
            else:
                raise GiveUp("Directory '%s' contains a '.muddle' directory,\n"
                        "and is within the build tree at '%s'\n"
                        "but is marked as a subdomain"%(dir, root_dir))
        dir, tail = os.path.split(dir)

    return (domain_name, domain_dir)

def well_formed_dot_muddle_dir(dir):
    """Return True if this seems to be a well-formed .muddle directory

    We're not trying to be absolutely rigorous, but do want to detect
    (for instance) an erroneous file with that name, or an empty directory
    """
    return (os.path.exists(os.path.join(dir, 'Description')) and
            os.path.exists(os.path.join(dir, 'RootRepository')))


def find_root_and_domain(dir):
    """
    Find the build tree root containing 'dir', and find the domain of 'dir'.

    This function basically works backwards through the path of 'dir', until it
    finds a directory containing a '.muddle/' directory, that is not within a
    subdomain. As it goes, it assembles the full domain name for the domain
    enclosing 'dir'.

    Returns a pair (root_dir, current_domain).

    If 'dir' is not within a subdomain, then 'current_domain' will be None.

    If 'dir' is not within a muddle build tree, then 'root_dir' will also
    be None.
    """

    # Normalise so path.split() doesn't produce confusing junk.
    dir = os.path.normcase(os.path.normpath(dir))
    current_domain = None

    while True:
        # Might this be a tree root?
        potential = os.path.join(dir, ".muddle")
        if os.path.exists(potential):
            if not well_formed_dot_muddle_dir(potential):
                raise GiveUp("Found '%s',\nwhich does not appear to be a proper"
                             " .muddle directory. Giving up in confusion."%potential)
            if is_subdomain(dir):
                new_domain = get_domain_name_from(dir)

                if (current_domain is None):
                    current_domain = new_domain
                else:
                    current_domain = "%s(%s)"%(new_domain,current_domain)
            else:
                return (dir, current_domain)

        up1, basename = os.path.split(dir)
        if up1 == dir or dir == '/':    # We're done
            break

        dir = up1

    # Didn't find a directory.
    return (None, None)

def find_label_dir(builder, label):
    """Given a label, find the corresponding directory.

    * for checkout labels, the checkout directory
    * for package labels, the install directory
    * for deployment labels, the deployment directory

    This is the heart of "muddle query dir".
    """
    if label.type == LabelType.Checkout:
        dir = builder.db.get_checkout_path(label)
    elif label.type == LabelType.Package:
        dir = builder.package_install_path(label)
    elif label.type == LabelType.Deployment:
        dir = builder.deploy_path(label)
    else:
        dir = None
    return dir

def find_local_root(builder, label):
    """Given a label, find its "local" root directory.

    For a normal label, this will be the normal muddle root directory
    (where the top-level .muddle/ directory is).

    For a label in a subdomain, it will be the root directory of that
    subdomain - again, where its .muddle/ directory is.
    """
    label_dir = find_label_dir(builder, label)
    if label_dir is None:
        raise GiveUp('Cannot find local root, cannot determine location of label %s'%label)

    # Then we need to go up until we find we find a .muddle/ directory
    # (we assume that at worst we'll hit one at the top of the build tree)
    #
    # We know we're (somewhere) under either src/, install/ or deploy/
    # so we should have at least two levels to go up

    dir = label_dir
    while True:
        if os.path.exists(os.path.join(dir, '.muddle')):
            return dir

        up1, tail = os.path.split(dir)
        if up1 == dir or dir == '/':
            # We treat this as a bug because we assume we wouldn't BE here
            # unless we already knew (or rather, one of our callers did) that
            # we were "inside" a muddle build tree
            raise MuddleBug('Searching upwards for local root failed\n'
                            'Label was %s\n'
                            'Started at %s\n'
                            'Ended at %s, without finding a .muddle/ directory'%(
                                label, label_dir, up1))
        dir = up1

def find_local_relative_root(builder, label):
    """Given a label, find its "local" root directory, relative to toplevel.

    Calls find_local_root() and then calculates the location of that relative
    to the root of the entire muddle build tree.
    """
    local_root = find_local_root(builder, label)
    top_root = builder.db.root_path

    local_root = normalise_dir(local_root)
    top_root = normalise_dir(top_root)

    return os.path.relpath(local_root, top_root)

def is_release_build(dir):
    """
    Check if the given 'dir' is the top level of a release build.

    'dir' should be the path to the directory contining the build's
    ``.muddle`` directory (the "top" of the build).

    The build is assumed to be a release build if there is a file called
    ``.muddle/Release``.
    """
    file_name = os.path.join(dir, '.muddle', "Release")
    return os.path.exists(file_name)

def ensure_dir(dir, verbose=True):
    """
    Ensure that dir exists and is a directory, or throw an error.
    """
    if os.path.isdir(dir):
        return True
    elif os.path.exists(dir):
        raise MuddleBug("%s exists but is not a directory"%dir)
    else:
        if verbose:
            print "> Make directory %s"%dir
        os.makedirs(dir)

def pad_to(str, val, pad_with = " "):
    """
    Pad the given string to the given number of characters with the given string.
    """
    to_pad = (val - len(str)) / len(pad_with)
    arr =  [ str ]
    for i in range(0, to_pad):
        arr.append(pad_with)

    return "".join(arr)

def split_vcs_url(url):
    """
    Split a URL into a vcs and a repository URL. If there's no VCS
    specifier, return (None, None).
    """

    the_re = re.compile("^([A-Za-z]+)\+([A-Za-z+]+):(.*)$")

    m = the_re.match(url)
    if (m is None):
        return (None, None)

    return (m.group(1).lower(), "%s:%s"%(m.group(2),m.group(3)))


def unix_time():
    """
    Return the current UNIX time since the epoch.
    """
    return int(time.time())

def iso_time():
    """
    Retrieve the current time and date in ISO style ``YYYY-MM-DD HH:MM:SS``.
    """
    return time.strftime("%Y-%m-%d %H:%M:%S")

def current_user():
    """
    Return the identity of the current user, as an email address if possible,
    but otherwise as a UNIX uid
    """
    uid = os.getuid()
    a_pwd = pwd.getpwuid(uid)
    if (a_pwd is not None):
        return a_pwd.pw_name
    else:
        return None

def current_machine_name():
    """
    Return the identity of the current machine - possibly including the
    domain name, possibly not
    """
    return socket.gethostname()

# =============================================================================
# Running commands (subprocess handling)
# -----------------------------------------------------------------------------
BUFSIZE=1024

class ShellError(GiveUp):
    def __init__(self, cmd, retcode, output=None):
        self.cmd = cmd
        self.retcode = retcode
        if output is not None:
            self.output = output.rstrip()   # Is this sensible to do here?
        else:
            self.output = output

        msg = "Command %s failed with retcode %d"%(repr(cmd), retcode)
        if output:
            msg = '%s:\n%s'%(msg, indent(output.rstrip(), "  "))
        super(GiveUp, self).__init__(msg)

def _stringify_cmd(thing):
    """Given a command, as either a string or sequence, return a string.

    Uses pipes.quote() to quote each individual item in a sequence.
    """
    if isinstance(thing, basestring):
        return thing
    else:
        parts = []
        for item in thing:
            if isinstance(item, basestring):
                parts.append(pipes.quote(item))
            else:
                parts.append(pipes.quote(str(item)))
        return ' '.join(parts)

def _rationalise_cmd(thing):
    """Given a command, as either a string or sequence, return a sequence.

    If it is a sequence, convert any non-strings to strings using str()
    """
    if isinstance(thing, basestring):
        thing = shlex.split(thing)
    else:
        new = []
        for item in thing:
            if isinstance(item, basestring):
                new.append(item)
            else:
                new.append(str(item))
        thing = new
    return thing


def shell(thing, env=None, show_command=True):
    """Run the command 'thing' in the shell.

    If 'thing' is a string (e.g., "ls -l"), then it will be used as it is
    given.

    If 'thing' is a sequence (e.g., ["ls", "-l"]), then each component will
    be escaped with pipes.quote(), and the result concatenated (with spaces
    between) to give the command line to run.

    If 'env' is given, then it is the environment to use when running 'thing',
    otherwise 'os.environ' is used.

    If 'show_command' is true, then "> <thing>" will be printed out
    before running the command.

    The output of the command will always be printed out as it runs.

    If the command returns a non-zero return code, then a ShellError will
    be raised, containing the returncode, the command string and any output
    that occurred.

    Unlike the various 'runX' functions, this calls subprocess.Popen with
    'shell=True'. This makes things like "cd" available in 'thing', and use of
    shell specific things like value expansion. It also, morei mportantly for
    muddle, allows commands like "git clone" to do their progress report
    "rolling" output. However, the warnings in the Python subprocess
    documentation should be heeded about not using unsafe command lines.

    NB: If you *do* want to do "cd xxx; yyy", you're probably better doing::

        with Directory("xxx"):
            shell("yyy")
    """
    if not isinstance(thing, basestring):
        thing = _stringify_cmd(thing)
    if show_command:
        sys.stdout.write('> %s\n'%thing)
    if env is None: # so, for instance, an empty dictionary is allowed
        env = os.environ
    try:
        subprocess.check_call(thing, shell=True)
    except subprocess.CalledProcessError as e:
        # Unfortunately, e.output will actually be None, since it is only
        # populated for check_output.
        raise ShellError(thing, e.returncode, e.output)

def get_cmd_data(thing, env=None, show_command=False):
    """Run the command 'thing', and return its output.

    'thing' may be a string (e.g., "ls -l") or a sequence (e.g., ["ls", "-l"]).
    Internally, a string will be converted into a sequence before it is used.
    Any non-string items in a 'thing' sequence will be converted to strings
    using 'str()' (e.g., if a Label instance is given).

    If 'env' is given, then it is the environment to use when running 'thing',
    otherwise 'os.environ' is used.

    Note that the output of the command is not shown whilst the command is
    running.

    If the command returns a non-zero exit code, then we raise a ShellError.

    (This is basically a muddle-flavoured wrapper around subprocess.check_output)
    """
    thing = _rationalise_cmd(thing)
    if show_command:
        sys.stdout.write('> %s\n'%_stringify_cmd(thing))
    if env is None: # so, for instance, an empty dictionary is allowed
        env = os.environ
    try:
        return subprocess.check_output(thing, env=env)
    except subprocess.CalledProcessError as e:
        raise ShellError(_stringify_cmd(thing), e.returncode, e.output)

def run0(thing, env=None, show_command=True, show_output=True):
    """Run the command 'thing', returning nothing.

    (Run and return 0 values)

    'thing' may be a string (e.g., "ls -l") or a sequence (e.g., ["ls", "-l"]).
    Internally, a string will be converted into a sequence before it is used.

    If 'env' is given, then it is the environment to use when running 'thing',
    otherwise 'os.environ' is used.

    If 'show_command' is true, then "> <thing>" will be printed out before
    running the command.

    If 'show_output' is true, then the output of the command (both stdout and
    stderr) will be printed out as the command runs. Note that this is the
    default.

    If the command returns a non-zero return code, then a ShellError will
    be raised, containing the returncode, the command string and any output
    that occurred.
    """
    rc, output = run2(thing, env=env, show_command=show_command, show_output=show_output)
    if rc != 0:
        raise ShellError(cmd=_stringify_cmd(thing), retcode=rc, output=output)

def run1(thing, env=None, show_command=True, show_output=False):
    """Run the command 'thing', returning its output.

    (Run and return 1 value)

    'thing' may be a string (e.g., "ls -l") or a sequence (e.g., ["ls", "-l"]).
    Internally, a string will be converted into a sequence before it is used.
    Any non-string items in a 'thing' sequence will be converted to strings
    using 'str()' (e.g., if a Label instance is given).

    If 'env' is given, then it is the environment to use when running 'thing',
    otherwise 'os.environ' is used.

    If 'show_command' is true, then "> <thing>" will be printed out before
    running the command.

    If 'show_output' is true, then the output of the command (both stdout and
    stderr) will be printed out as the command runs.

    If the command returns a non-zero return code, then a ShellError will
    be raised, containing the returncode, the command string and any output
    that occurred.

    Otherwise, the command output (stdout and stderr combined) is returned.
    """
    rc, output = run2(thing, env=env, show_command=show_command, show_output=show_output)
    if rc == 0:
        return output
    else:
        raise ShellError(cmd=_stringify_cmd(thing), retcode=rc, output=output)

def run2(thing, env=None, show_command=True, show_output=False):
    """Run the command 'thing', returning the return code and output.

    (Run and return 2 values)

    'thing' may be a string (e.g., "ls -l") or a sequence (e.g., ["ls", "-l"]).
    Internally, a string will be converted into a sequence before it is used.
    Any non-string items in a 'thing' sequence will be converted to strings
    using 'str()' (e.g., if a Label instance is given).

    If 'show_command' is true, then "> <thing>" will be printed out before
    running the command.

    If 'show_output' is true, then the output of the command (both stdout and
    stderr) will be printed out as the command runs.

    The output of the command (stdout and stderr) goes to the normal stdout
    whilst the command is running.

    The command return code and output are returned as a tuple:

        (retcode, output)
    """
    thing = _rationalise_cmd(thing)
    if show_command:
        sys.stdout.write('> %s\n'%_stringify_cmd(thing))
        sys.stdout.flush()
    if env is None: # so, for instance, an empty dictionary is allowed
        env = os.environ
    text = []
    proc = subprocess.Popen(thing, env=env, stdout=subprocess.PIPE, stderr=subprocess.STDOUT)
    for data in proc.stdout:
        if show_output:
            sys.stdout.write(data)
            sys.stdout.flush()
        text.append(data)
    proc.wait()
    sys.stdout.flush()
    text = ''.join(text)
    return proc.returncode, text

def run3(thing, env=None, show_command=True, show_output=False):
    """Run the command 'thing', returning the return code, stdout and stderr.

    (Run and return 3 values)

    'thing' may be a string (e.g., "ls -l") or a sequence (e.g., ["ls", "-l"]).
    Internally, a string will be converted into a sequence before it is used.
    Any non-string items in a 'thing' sequence will be converted to strings
    using 'str()' (e.g., if a Label instance is given).

    If 'env' is given, then it is the environment to use when running 'thing',
    otherwise 'os.environ' is used.

    If 'show_command' is true, then "> <thing>" will be printed out before
    running the command.

    If 'show_output' is true, then the output of the command (both stdout and
    stderr) will be printed out as the command runs.

    The output of the command is shown whilst the command is running; its
    stdout goes to the normal stdout, and its stderr to stderr.

    The command return code, stdout and stderr are returned as a tuple:

        (retcode, stdout, stderr)
    """
    thing = _rationalise_cmd(thing)
    if show_command:
        sys.stdout.write('> %s\n'%_stringify_cmd(thing))
    if env is None: # so, for instance, an empty dictionary is allowed
        env = os.environ
    all_stdout_text = []
    all_stderr_text = []
    proc = subprocess.Popen(thing, env=env, stdout=subprocess.PIPE, stderr=subprocess.PIPE)

    # We use select here because poll is less portable (although at the moment
    # we are only working on Linux, so perhaps I shouldn't care)
    read_list = [proc.stdout, proc.stderr]
    while read_list:
        try:
            rlist, wlist, xlist = select.select(read_list, [], [])
        except select.error as e:
            if e.args[0] == errno.EINTR:
                continue
            else:
                raise GiveUp("Error selecting command output\n"
                             "For: %s\n"
                             "Error: %d %s %s"%(_stringify_cmd(thing),
                                 e.args[0], errno.errorcode[e.args[0]], e.args[1]))
        if proc.stdout in rlist:
            # We don't use readline (which would be nicer) because
            # we don't know whether the data we're being given *is*
            # a line, and readline would wait for the EOL
            stdout_text = proc.stdout.read(BUFSIZE)
            if stdout_text == '':
                read_list.remove(proc.stdout)
            else:
                if show_output:
                    sys.stdout.write(stdout_text)
                all_stdout_text.append(stdout_text)
        if proc.stderr in rlist:
            # Comment as above
            stderr_text = proc.stderr.read(BUFSIZE)
            if stderr_text == '':
                read_list.remove(proc.stderr)
            else:
                if show_output:
                    sys.stderr.write(stderr_text)
                all_stderr_text.append(stderr_text)
    # Make sure proc.returncode gets set
    proc.wait()

    all_stdout_text = ''.join(all_stdout_text)
    all_stderr_text = ''.join(all_stderr_text)
    return proc.returncode, all_stdout_text, all_stderr_text

# =============================================================================

def page_text(progname, text):
    """
    Try paging 'text' by piping it through 'progname'.

    Looks for 'progname' on the PATH, and if os.environ['PATH'] doesn't exist,
    tries looking for it on os.defpath.

    If an executable version of 'progname' can't be found, just prints the
    text out.

    If 'progname' is None (or an empty string, or otherwise false), then
    just print 'text'.
    """
    if progname:
        path = os.environ.get('PATH', os.defpath)
        path = path.split(os.pathsep)
        for locn in path:
            locn = normalise_dir(locn)
            prog = os.path.join(locn, progname)
            if os.path.exists(prog):
                try:
                    proc = subprocess.Popen([prog],
                                            stdin=subprocess.PIPE,
                                            stderr=subprocess.STDOUT)
                    proc.communicate(text)
                    return
                except OSError:
                    # We're not allowed to run it, or some other problem,
                    # so look for another candidate
                    continue
    print text

<<<<<<< HEAD
def run_cmd_for_output(cmd_array, env = None, useShell = False, fold_stderr=False, verbose = True):
    """
    Run a command and return a tuple (return value, stdour output, stderr output).
    """
    a_process = subprocess.Popen(cmd_array, stdout=subprocess.PIPE,
                                 stderr=subprocess.STDOUT if fold_stderr
                                                          else subprocess.PIPE,
                                 shell = useShell)
    (out, err) = a_process.communicate()
    return (a_process.wait(), out, err)


def run_cmd(cmd, env=None, allowFailure=False, isSystem=False, verbose=True):
    """
    Run a command via the shell, raising an exception on failure,

    * env is the environment to use when running the command.  If this is None,
      then ``os.environ`` is used.
    * if allowFailure is true, then failure of the command will be ignored.
    * otherwise, isSystem is used to decide what to do if the command fails.
      If isSystem is true, then this is a command being run by the system and
      failure should be reported by raising utils.MuddleBug. otherwise, it's being
      run on behalf of the user and failure should be reported by raising
      utils.GiveUp.
    * if verbose is true, then print out the command before executing it

    The command's stdout and stderr are redirected through Python's sys.stdout
    and sys.stderr respectively.

    Return the exit code of this command.
    """
    if env is None: # so, for instance, an empty dictionary is allowed
        env = os.environ
    if verbose:
        print "> %s"%cmd
    rv = subprocess.call(cmd, shell=True, env=env, stdout=sys.stdout, stderr=subprocess.STDOUT)
    if allowFailure or rv == 0:
        return rv
    else:
        if isSystem:
            raise MuddleBug("Command '%s' execution failed - %d"%(cmd,rv))
        else:
            raise GiveUp("Command '%s' execution failed - %d"%(cmd,rv))

def run_cmd_list(cmdlist, env=None, allowFailure=False, isSystem=False, verbose=True):
    """
    Run a command via the shell, raising an exception on failure,

    * env is the environment to use when running the command.  If this is None,
      then ``os.environ`` is used.
    * if allowFailure is true, then failure of the command will be ignored.
    * otherwise, isSystem is used to decide what to do if the command fails.
      If isSystem is true, then this is a command being run by the system and
      failure should be reported by raising utils.MuddleBug. otherwise, it's being
      run on behalf of the user and failure should be reported by raising
      utils.GiveUp.
    * if verbose is true, then print out the command before executing it

    The command's stdout and stderr are redirected through Python's sys.stdout
    and sys.stderr respectively.

    Return the exit code of this command.
    """
    if env is None: # so, for instance, an empty dictionary is allowed
        env = os.environ
    if verbose:
        print "> %s"%(' '.join(cmdlist))    # a poor approximation without shell quoting
    rv = subprocess.call(cmdlist, env=env, stdout=sys.stdout, stderr=subprocess.STDOUT)
    if allowFailure or rv == 0:
        return rv
    else:
        if isSystem:
            raise MuddleBug("Command '%s' execution failed - %d"%(' '.join(cmdlist),rv))
        else:
            raise GiveUp("Command '%s' execution failed - %d"%(' '.join(cmdlist),rv))


def get_cmd_data(cmd, env=None, isSystem=False, fold_stderr=True,
                 verbose=False, fail_nonzero=True):
    """
    Run the given command, and return its (returncode, stdout, stderr).

    If 'fold_stderr', then "fold" stderr into stdout, and return
    (returncode, stdout_data, NONE).

    If 'fail_nonzero' then if the return code is non-0, raise an explanatory
    exception (MuddleBug is 'isSystem', otherwise GiveUp).

    And yes, that means the default use-case returns a tuple of the form
    (0, <string>, None), but otherwise it gets rather awkward handling all
    the options.
    """
    if env is None:
        env = os.environ
    if verbose:
        print "> %s"%cmd
    p = subprocess.Popen(cmd, shell=True, env=env,
                         stdout=subprocess.PIPE,
                         stderr=subprocess.STDOUT if fold_stderr
                                                  else subprocess.PIPE)
    stdoutdata, stderrdata = p.communicate()
    returncode = p.returncode
    if fail_nonzero and returncode:
        if isSystem:
            raise MuddleBug("Command '%s' execution failed - %d"%(cmd,returncode))
        else:
            raise GiveUp("Command '%s' execution failed - %d"%(cmd,returncode))
    return returncode, stdoutdata, stderrdata


=======
>>>>>>> fd91f76d
def indent(text, indent):
    """Return the text indented with the 'indent' string.

    (i.e., place 'indent' in front of each line of text).
    """
    lines = text.split('\n')
    stuff = []
    for line in lines:
        stuff.append('%s%s'%(indent,line))
    return '\n'.join(stuff)

def wrap(text, width=None, **kwargs):
    """A convenience wrapper around textwrap.wrap()

    (basically because muddled users will have imported utils already).
    """
    if not width:
        width = num_cols()

    return "\n".join(textwrap.wrap(text, width=width, **kwargs))

def num_cols():
    """How many columns on our terminal?

    If it can't tell (e.g., because it curses is not available), returns 70.
    """
    if curses:
        try:
            curses.setupterm()
            cols = curses.tigetnum('cols')
            if cols <= 0:
                return 70
            else:
                return cols
        except TypeError:
            # We get this if stdout not an int, or does not have a fileno()
            # method, for instance if it has been redirected to a StringIO
            # object.
            return 70
    else:
        return 70

def truncate(text, columns=None, less=0):
    """Truncate the given text to fit the terminal.

    More specifically:

    1. Split on newlines
    2. If the first line is too long, cut it and add '...' to the end.
    3. Return the first line

    If 'columns' is 0, then don't do the truncation of the first line.

    If 'columns' is None, then try to work out the current terminal width
    (using "curses"), and otherwise use 80.

    If 'less' is specified, then the actual width used will be the calculated
    or given width, minus 'less' (so if columns=80 and less=2, then the maximum
    line length would be 78). Clearly this is ignored if 'columns' is 0.
    """
    text = text.split('\n')[0]
    if columns == 0:
        return text

    if columns is None:
        columns = num_cols()
    max_width = columns - less
    if len(text) > max_width:
        text = text[:max_width-3]+'...'
    return text


def dynamic_load(filename):
    try:
        try:
            with open(filename, 'rb') as fin:
                contents = fin.read()
        except IOError as e:
            if e.errno == errno.ENOENT:
                raise GiveUp('No such file: %s'%filename)
            else:
                raise GiveUp('Cannot open file %s\n%s\n'%(filename, e))
        hasher = hashlib.md5()
        hasher.update(contents)
        md5_digest = hasher.hexdigest()
        return imp.load_source(md5_digest, filename)
    except GiveUp:
        raise
    except Exception:
        raise GiveUp("Cannot load build description %s:\n"
                       "%s"%(filename, traceback.format_exc()))


def do_shell_quote(str):
    return maybe_shell_quote(str, True)

def maybe_shell_quote(str, doQuote):
    """
    If doQuote is False, do nothing, else shell-quote ``str``.

    Annoyingly, shell quoting things correctly must use backslashes, since
    quotes can (and will) be misinterpreted. Bah.

    NB: Despite the name, this is actually "escaping", rather then "quoting".
    Specifically, any single quote, double quote or backslash characters in
    the original string will be converted to a backslash followed by the
    original character, in the final string.
    """
    if doQuote:
        result = []
        for i in str:
            if i=='"' or i=="\\" or i=="'" or i==" ":
                result.append("\\")
            result.append(i)
        return "".join(result)
    else:
        return str

def text_in_node(in_xml_node):
    """
    Return all the text in this node.
    """
    in_xml_node.normalize()
    return_list = [ ]
    for c in in_xml_node.childNodes:
        if (c.nodeType == xml.dom.Node.TEXT_NODE):
            return_list.append(c.data)

    return "".join(return_list)


def recursively_remove(a_dir):
    """
    Recursively demove a directory.
    """
    if os.path.exists(a_dir):
        # Again, the most efficient way to do this is to tell UNIX to do it
        # for us.
        run0("rm -rf \"%s\""%(a_dir))


def copy_file_metadata(from_path, to_path):
    """
    Copy file metadata.

    If 'to_path' is a link, then it tries to copy whatever it can from
    'from_path', treated as a link.

    If 'to_path' is not a link, then it copies from 'from_path', or, if
    'from_path' is a link, whatever 'from_path' references.

    Metadata is: mode bits, atime, mtime, flags and (if the process has an
    effective UID of 0) the ownership (uid and gid).
    """

    if os.path.islink(to_path):
        st = os.lstat(from_path)

        if hasattr(os, 'lchmod'):
            mode = stat.S_IMODE(st.st_mode)
            os.lchmod(to_path, mode)

        if hasattr(os, 'lchflags'):
            os.lchflags(to_path, st.st_flags)

        if os.geteuid() == 0 and hasattr(os, 'lchown'):
            os.lchown(to_path, st.st_uid, st.st_gid)
    else:
        st = os.stat(from_path)
        mode = stat.S_IMODE(st.st_mode)
        os.chmod(to_path, mode)
        os.utime(to_path, (st.st_atime, st.st_mtime))
        if hasattr(os, 'chflags'):
            os.chflags(to_path, st.st_flags)
        if os.geteuid() == 0:
            os.chown(to_path, st.st_uid, st.st_gid)

def copy_file(from_path, to_path, object_exactly=False, preserve=False, force=False):
    """
    Copy a file (either a "proper" file, not a directory, or a symbolic link).

    Just like recursively_copy, only not recursive :-)

    If the target file already exists, it is overwritten.

       Caveat: if the target file is a directory, it will not be overwritten.
       If the source file is a link, being copied as a link, and the target
       file is not a link, it will not be overwritten.

    If 'object_exactly' is true, then if 'from_path' is a symbolic link, it
    will be copied as a link, otherwise the referenced file will be copied.

    If 'preserve' is true, then the file's mode, ownership and timestamp will
    be copied, if possible. Note that on Un*x file ownership can only be copied
    if the process is running as 'root' (or within 'sudo').

    If 'force' is true, then if a target file is not writeable, try removing it
    and then copying it.
    """

    if object_exactly and os.path.islink(from_path):
        linkto = os.readlink(from_path)
        if os.path.islink(to_path):
            os.remove(to_path)
        os.symlink(linkto, to_path)
    else:
        try:
            shutil.copyfile(from_path, to_path)
        except IOError as e:
            if force and e.errno == errno.EACCES:
                os.remove(to_path)
                shutil.copyfile(from_path, to_path)
            else:
                raise

    if preserve:
        copy_file_metadata(from_path, to_path)

def recursively_copy(from_dir, to_dir, object_exactly=False, preserve=True, force=False):
    """
    Take everything in from_dir and copy it to to_dir, overwriting
    anything that might already be there.

    Dot files are included in the copying.

    If object_exactly is true, then symbolic links will be copied as links,
    otherwise the referenced file will be copied.

    If preserve is true, then the file's mode, ownership and timestamp will be
    copied, if possible. This is only really useful when copying as a
    privileged user.

    If 'force' is true, then if a target file is not writeable, try removing it
    and then copying it.
    """

    copy_without(from_dir, to_dir, object_exactly=object_exactly,
                 preserve=preserve, force=force)


def split_path_left(in_path):
    """
    Given a path ``a/b/c ...``, return a pair
    ``(a, b/c..)`` - ie. like ``os.path.split()``, but leftward.

    What we actually do here is to split the path until we have
    nothing left, then take the head and rest of the resulting list.

    For instance:

        >>> split_path_left('a/b/c')
        ('a', 'b/c')
        >>> split_path_left('a/b')
        ('a', 'b')

    For a single element, behave in sympathy (but, of course, reversed) to
    ``os.path.split``:

        >>> import os
        >>> os.path.split('a')
        ('', 'a')
        >>> split_path_left('a')
        ('a', '')

    The empty string isn't really a sensible input, but we cope:

        >>> split_path_left('')
        ('', '')

    And we take some care with delimiters (hopefully the right sort of care):

        >>> split_path_left('/a///b/c')
        ('', 'a/b/c')
        >>> split_path_left('//a/b/c')
        ('', 'a/b/c')
        >>> split_path_left('///a/b/c')
        ('', 'a/b/c')

    """

    if not in_path:
        return ('', '')

    # Remove redundant sequences of '//'
    # This reduces paths like '///a//b/c' to '/a/b/c', but unfortunately
    # it leaves '//a/b/c' untouched
    in_path = os.path.normpath(in_path)

    remains = in_path
    lst = [ ]

    while remains and remains not in ("/", "//"):
        remains, end = os.path.split(remains)
        lst.append(end)

    if remains in ("/", "//"):
        lst.append("")

    # Our list is in reverse order, so ..
    lst.reverse()

    if False:
        rp = lst[1]
        for i in lst[2:]:
            rp = os.path.join(rp, i)
    else:
        if len(lst) > 1:
            rp = os.path.join(*lst[1:])
        else:
            rp = ""

    return (lst[0], rp)


def print_string_set(ss):
    """
    Given a string set, return a string representing it.
    """
    result = [ ]
    for s in ss:
        result.append(s)

    return " ".join(result)

def c_escape(v):
    """
    Escape sensitive characters in v.
    """

    return re.sub(r'([\r\n"\'\\])', r'\\\1', v)

def replace_root_name(base, replacement, filename):
    """
    Given a filename, a base and a replacement, replace base with replacement
    at the start of filename.
    """
    #print "replace_root_name %s, %s, %s"%(base,replacement, filename)
    base_len = len(base)
    if (filename.startswith(base)):
        left = replacement + filename[base_len:]
        if len(left) > 1 and left[:2] == '//':
            left = left[1:]
        return left
    else:
        return filename


def parse_mode(in_mode):
    """
    Parse a UNIX mode specification into a pair (clear_bits, set_bits).
    """

    # Annoyingly, people do write modes as '6755' etc..
    if (in_mode[0] >= '0' and in_mode[0] <= '9'):
        # It's octal.
        clear_bits = 07777
        set_bits = int(in_mode, 8)

        return (clear_bits, set_bits)
    else:
        # @todo Parse symbolic modes here.
        raise GiveUp("Unsupported UNIX modespec %s"%in_mode)

def parse_uid(builder, text_uid):
    """
    .. todo::  One day, we should do something more intelligent than just assuming
               your uid is numeric
    """
    return int(text_uid)

def parse_gid(builder, text_gid):
    """
    .. todo::  One day, we should do something more intelligent than just assuming
               your gid is numeric
    """
    return int(text_gid)


def xml_elem_with_child(doc, elem_name, child_text):
    """
    Return an element 'elem_name' containing the text child_text in doc.
    """
    el = doc.createElement(elem_name)
    el.appendChild(doc.createTextNode(child_text))
    return el


def _copy_without(src, dst, ignored_names, object_exactly, preserve, force):
    """
    The insides of copy_without. See that for more documentation.

    'ignored_names' must be a sequence of filenames to ignore (but may be empty).
    """

    # Inspired by the example for shutil.copytree in the Python 2.6 documentation

    names = os.listdir(src)

    if True:
        ensure_dir(dst, verbose=False)
    else:
        if not os.path.exists(dst):
            os.makedirs(dst)

    for name in names:
        if name in ignored_names:
            continue

        srcname = os.path.join(src, name)
        dstname = os.path.join(dst, name)
        try:
            if object_exactly and os.path.islink(srcname):
                copy_file(srcname, dstname, object_exactly=True, preserve=preserve)
            elif os.path.isdir(srcname):
                _copy_without(srcname, dstname, ignored_names=ignored_names,
                              object_exactly=object_exactly, preserve=preserve,
                              force=force)
            else:
                copy_file(srcname, dstname, object_exactly=object_exactly,
                          preserve=preserve, force=force)
        except (IOError, os.error), why:
            raise GiveUp('Unable to copy %s to %s: %s'%(srcname, dstname, why))

    try:
        copy_file_metadata(src, dst)
    except OSError, why:
        raise GiveUp('Unable to copy properties of %s to %s: %s'%(src, dst, why))

def copy_without(src, dst, without=None, object_exactly=True, preserve=False,
                 force=False, verbose=True):
    """
    Copy files from the 'src' directory to the 'dst' directory, without those in 'without'

    If given, 'without' should be a sequence of filenames - for instance,
    ['.bzr', '.svn'].

    If 'object_exactly' is true, then symbolic links will be copied as links,
    otherwise the referenced file will be copied.

    If 'preserve' is true, then the file's mode, ownership and timestamp will
    be copied, if possible. Note that on Un*x file ownership can only be copied
    if the process is running as 'root' (or within 'sudo').

    If 'force' is true, then if a target file is not writeable, try removing it
    and then copying it.

    If 'verbose' is true (the default), print out what we're copying.

    Creates directories in the destination, if necessary.

    Uses copy_file() to copy each file.
    """

    if without is not None:
        ignored_names = without
    else:
        ignored_names = set()

    if verbose:
        print 'Copying %s to %s'%(src, dst),
        if without:
            print 'ignoring %s'%without
        print

    _copy_without(src, dst, ignored_names, object_exactly, preserve, force)

def copy_name_list_with_dirs(file_list, old_root, new_root,
                             object_exactly = True, preserve = False):
    """

    Given file_list, create file_list[new_root/old_root], creating
    any directories you need on the way.

    file_list is a list of full path names.
    old_root is the old root directory
    new_root is where we want them copied
    """
    for f in file_list:
        tgt_name = replace_root_name(old_root, new_root, f)
        target_dir = os.path.dirname(tgt_name)
        ensure_dir(target_dir)
        copy_file(f, tgt_name, object_exactly, preserve)


def get_prefix_pair(prefix_one, value_one, prefix_two, value_two):
    """
    Returns a pair (prefix_onevalue_one, prefix_twovalue_two) - used
    by rrw.py as a utility function
    """
    return ("%s%s"%(prefix_one, value_one), "%s%s"%(prefix_two, value_two))

def rel_join(vroot, path):
    """
    Find what path would be called if it existed inside vroot. Differs from
    os.path.join() in that if path contains a leading '/', it is not
    assumed to override vroot.

    If vroot is none, we just return path.
    """

    if (vroot is None):
        return path

    if (len(path) == 0):
        return vroot

    if path[0] == '/':
        path = path[1:]

    return os.path.join(vroot, path)


def split_domain(domain_name):
    """
    Given a domain name, return a tuple of the hierarchy of sub-domains.

    For instance:

        >>> split_domain('a')
        ['a']
        >>> split_domain('a(b)')
        ['a', 'b']
        >>> split_domain('a(b(c))')
        ['a', 'b', 'c']
        >>> split_domain('a(b(c)')
        Traceback (most recent call last):
        ...
        GiveUp: Domain name "a(b(c)" has mis-matched parentheses

    We don't actually allow "sibling" sub-domains, so we try to complain
    helpfully:

        >>> split_domain('a(b(c)(d))')
        Traceback (most recent call last):
        ...
        GiveUp: Domain name "a(b(c)(d))" has 'sibling' sub-domains

    If we're given '' or None, we return [''], "normalising" the domain name.

        >>> split_domain('')
        ['']
        >>> split_domain(None)
        ['']
    """
    if domain_name is None:
        return ['']

    if '(' not in domain_name:
        return [domain_name]

    if ')(' in domain_name:
        raise GiveUp('Domain name "%s" has '
                      "'sibling' sub-domains"%domain_name)

    parts = domain_name.split('(')

    num_closing = len(parts) - 1
    if not parts[-1].endswith( num_closing * ')' ):
        raise GiveUp('Domain name "%s" has mis-matched parentheses'%domain_name)

    parts[-1] = parts[-1][:- num_closing]
    return parts

def join_domain(domain_parts):
    """Re-join a domain name we split with split_domain.
    """
    if len(domain_parts) == 1:
        return domain_parts[0]

    start = domain_parts[0]
    end = ''
    domain_parts = domain_parts[1:]
    while domain_parts:
        start += '(' + domain_parts[0]
        end += ')'
        domain_parts = domain_parts[1:]
    return start + end

def sort_domains(domains):
    """Given a sequence of domain names, return them sorted by depth.

    So, given some random domain names (and we forgot to forbid strange
    names starting with '+' or '-'):

    >>> a = ['a', '+1', '-2', 'a(b(c2))', 'a(b(c1))', '+1(+2(+4(+4)))',
    ...    'b(b)', 'b', 'b(a)', 'a(a)', '+1(+2)', '+1(+2(+4))', '+1(+3)']

    sorting "alphabetically" gives the wrong result:

    >>> sorted(a)
    ['+1', '+1(+2(+4(+4)))', '+1(+2(+4))', '+1(+2)', '+1(+3)', '-2', 'a', 'a(a)', 'a(b(c1))', 'a(b(c2))', 'b', 'b(a)', 'b(b)']

    so we needed this function:

    >>> sort_domains(a)
    ['+1', '+1(+2)', '+1(+2(+4))', '+1(+2(+4(+4)))', '+1(+3)', '-2', 'a', 'a(a)', 'a(b(c1))', 'a(b(c2))', 'b', 'b(a)', 'b(b)']

    If we're given a domain name that is None, we'll replace it with ''.
    """
    name_lists = []
    for domain in domains:
        # 'fred(jim)' becomes ['fred', 'jim']
        # '' and None become ['']
        name_lists.append(split_domain(domain))

    # ['fred', 'jim'] becomes 'fred~jim'
    domain_strings = map('~'.join, name_lists)
    # And sorting should now do what we want
    domain_strings.sort()

    result = []
    for thing in domain_strings:
        result.append(join_domain(thing.split('~')))

    return result

def domain_subpath(domain_name):
    """Calculate the sub-path for a given domain name.

    For instance:

        >>> domain_subpath('a')
        'domains/a'
        >>> domain_subpath('a(b)')
        'domains/a/domains/b'
        >>> domain_subpath('a(b(c))')
        'domains/a/domains/b/domains/c'
        >>> domain_subpath('a(b(c)')
        Traceback (most recent call last):
        ...
        GiveUp: Domain name "a(b(c)" has mis-matched parentheses

    """
    if domain_name is None:
        return ''

    parts = []
    for thing in split_domain(domain_name):
        parts.append('domains')
        parts.append(thing)

    return os.path.join(*parts)


gArchName = None

def arch_name():
    """
    Retrieve the name of the architecture on which we're running.
    Some builds require packages to be built on a particular (odd) architecture.
    """
    global gArchName

    if (gArchName is None):
        # This is what the docs say you should do. Ugh.
        x = subprocess.Popen(["uname", "-m"], stdout=subprocess.PIPE,
                stderr=subprocess.PIPE).communicate()[0]
        gArchName = x.strip()

    return gArchName


def unescape_backslashes(str):
    """
    Replace every string '\\X' with X, as if you were a shell
    """

    wasBackslash = False
    result = [ ]
    for i in str:
        if (wasBackslash):
            result.append(i)
            wasBackslash = False
        else:
            if (i == '\\'):
                wasBackslash = True
            else:
                result.append(i)

    return "".join(result)



def quote_list(lst):
    """
    Given a list, quote each element of it and return them, space separated
    """
    return " ".join(map(do_shell_quote, lst))


def unquote_list(lst):
    """
    Given a list of objects, potentially enclosed in quotation marks or other
    shell weirdness, return a list of the actual objects.
    """

    # OK. First, dispose of any enclosing quotes.
    result = [ ]
    lst = lst.strip()
    if (lst[0] == '\'' or lst[0] == "\""):
        lst = lst[1:-1]

    initial = lst.split(' ')
    last = None

    for i in initial:
        if (last is not None):
            last = last + i
        else:
            last = i

        # If last ended in a backslash, round again
        if (len(last) > 0 and last[-1] == '\\'):
            last = last[:-1]
            continue

        # Otherwise, dump it, unescaping everything else
        # as we do so
        result.append(unescape_backslashes(last))
        last = None

    if (last is not None):
        result.append(unescape_backslashes(last))

    return result

def find_by_predicate(source_dir, accept_fn, links_are_symbolic = True):
    """
    Given a source directory and an acceptance function
     fn(source_base, file_name) -> result

    Obtain a list of [result] if result is not None.
    """

    result = [ ]

    r = accept_fn(source_dir)
    if (r is not None):
        result.append(r)


    if (links_are_symbolic and os.path.islink(source_dir)):
        # Bah
        return result

    if (os.path.isdir(source_dir)):
        # We may need to recurse...
        names = os.listdir(source_dir)

        for name in names:
            full_name = os.path.join(source_dir, name)
            r = accept_fn(full_name)
            if (r is not None):
                result.append(r)

            # os.listdir() doesn't return . and ..
            if (os.path.isdir(full_name)):
                result.extend(find_by_predicate(full_name, accept_fn, links_are_symbolic))

    return result

class MuddleSortedDict(MutableMapping):
    """
    A simple dictionary-like class that returns keys in sorted order.
    """
    def __init__(self):
        self._keys = set()
        self._dict = {}

    def __setitem__(self, key, value):
        self._dict[key] = value
        self._keys.add(key)

    def __getitem__(self, key):
        return self._dict[key]

    def __delitem__(self, key):
        del self._dict[key]
        self._keys.discard(key)

    def __len__(self):
        return len(self._keys)

    def __contains__(self, key):
        return key in self._dict

    def __iter__(self):
        keys = list(self._keys)
        keys.sort()
        return iter(keys)

class MuddleOrderedDict(MutableMapping):
    """
    A simple dictionary-like class that returns keys in order of (first)
    insertion.
    """
    def __init__(self):
        self._keys = []
        self._dict = {}

    def __setitem__(self, key, value):
        if key not in self._dict:
            self._keys.append(key)
        self._dict[key] = value

    def __getitem__(self, key):
        return self._dict[key]

    def __delitem__(self, key):
        del self._dict[key]
        self._keys.remove(key)

    def __len__(self):
        return len(self._keys)

    def __contains__(self, key):
        return key in self._dict

    def __iter__(self):
        return iter(self._keys)

def calc_file_hash(filename):
    """Calculate and return the SHA1 hash for the named file.
    """
    with HashFile(filename) as fd:
        for line in fd:
            pass
    return fd.hash()

class HashFile(object):
    """
    A very simple class for handling files and calculating their SHA1 hash.

    We support a subset of the normal file class, but as lines are read
    or written, we calculate a SHA1 hash for the file.

    Optionally, comment lines and/or blank lines can be ignored in calculating
    the hash, where comment lines are those starting with a '#', or whitespace
    and a '#', and blank lines are those which contain only whitespace
    (which includes empty lines).
    """

    def __init__(self, name, mode='r', ignore_comments=False, ignore_blank_lines=False):
        """
        Open the file, for read or write.

        * 'name' is the name (path) of the file to open
        * 'mode' is either 'r' (for read) or 'w' (for write). If 'w' is
          specified, then if the file doesn't exist, it will be created,
          otherwise it will be truncated.
        * if 'ignore_comments' is true, then lines starting with a '#' (or
          whitespace and a '#') will not be used in calculating the hash.
        * if 'ignore_blank_lines' is true, then lines that are empty (zero
          length), or contain only whitespace, will not be used in calculating
          the hash.

        Note that this "ignore" doesn't mean "don't write to the file", it
        just means "ignore when calculating the hash".
        """
        if mode not in ('r', 'w'):
            raise ValueError("HashFile 'mode' must be one of 'r' or 'w', not '%s'"%mode)
        self.name = name
        self.mode = mode
        self.ignore_comments = ignore_comments
        self.ignore_blank_lines = ignore_blank_lines
        self.fd = open(name, mode)
        self.sha = hashlib.sha1()

    def _add_to_hash(self, text):
        """Should we add this line of text to our hash calculation?
        """
        if self.ignore_comments and text.lstrip().startswith('#'):
            return False

        if self.ignore_blank_lines and text.strip() == '':
            return False

        return True

    def write(self, text):
        r"""
        Write the give text to the file, and add it to the SHA1 hash as well.

        (Unless we are ignoring comment lines and it is a comment line, or
        we are ignoring blank lines and it is a blank line, in which case it
        will be written to the file but not added  to the hash.)

        As is normal for file writes, the '\n' at the end of a line must be
        specified.
        """
        if self.mode != 'w':
            raise MuddleBug("Cannot write to HashFile '%s', opened for read"%self.name)
        self.fd.write(text)

        if self._add_to_hash(text):
            self.sha.update(text)

    def readline(self):
        """
        Read the next line from the file, and add it to the SHA1 hash as well.

        Returns '' if there is no next line (i.e., EOF is reached).
        """
        if self.mode != 'r':
            raise MuddleBug("Cannot read from HashFile '%s', opened for write"%self.name)
        text = self.fd.readline()

        if text == '':
            return ''

        if self._add_to_hash(text):
            self.sha.update(text)
        return text

    def hash(self):
        """
        Return the SHA1 hash, calculated from the lines so far, as a hex string.
        """
        return self.sha.hexdigest()

    def close(self):
        """
        Close the file.
        """
        self.fd.close()

    # Support for "with"
    def __enter__(self):
        return self

    def __exit__(self, etype, value, tb):
        if tb is None:
            # No exception, so just finish normally
            self.close()
        else:
            # An exception occurred, so do any tidying up necessary
            # - well, there isn't anything special to do, really
            self.close()
            # And allow the exception to be re-raised
            return False

    # Support for iteration (over lines)
    def __iter__(self):
        if self.mode != 'r':
            raise MuddleBug("Cannot iterate over HashFile '%s', opened for write"%self.name)
        return self

    def next(self):
        text = self.readline()
        if text == '':
            raise StopIteration
        else:
            return text

class VersionNumber(object):
    """Simple support for two part "semantic version" numbers.

    Such version numbers are of the form <major>.<minor>
    """

    def __init__(self, major=0, minor=0):
        if not isinstance(major, int) or not isinstance(minor, int):
            raise GiveUp('VersionNumber arguments must be integers,'
                         ' not %s, %s'%(repr(major), repr(minor)))

        if major < 0 or minor < 0:
            raise GiveUp('VersionNumber arguments may not be negative,'
                         ' as in %s, %s'%(major, minor))

        self.major = major
        self.minor = minor

    def __str__(self):
        if self.major < 0:
            return '<unset>'
        else:
            return '%d.%d'%(self.major, self.minor)

    def __repr__(self):
        if self.major < 0:
            return 'VersionNumber.unset()'
        else:
            return 'VersionNumber(%d, %d)'%(self.major, self.minor)

    def __eq__(self, other):
        return (self.major == other.major and
                self.minor == other.minor)

    def __lt__(self, other):
        if self.major < other.major:
            return True
        if self.minor < other.minor:
            return True
        return False

    __gt__ = lambda self, other: not (self < other or self == other)
    __le__ = lambda self, other: self < other or self == other
    __ge__ = lambda self, other: not self < other

    def next(self):
        """Return the next (minor) version number.
        """
        if self.major < 0:
            return VersionNumber(0, 0)
        else:
            return VersionNumber(self.major, self.minor+1)

    @staticmethod
    def unset():
        """Return an unset version number.

        Unset version numbers compare less than proper ones.
        """
        v = VersionNumber()
        v.major = -1
        v.minor = -1
        return v

    @staticmethod
    def from_string(s):
        parts = s.split('.')
        num_parts = len(parts)
        try:
            if num_parts == 0:
                raise GiveUp('VersionNumber must be <major>[.<minor>], not "%s"'%s)
            elif num_parts == 1:
                return VersionNumber(int(parts[0], 10))
            elif num_parts == 2:
                return VersionNumber(int(parts[0], 10), int(parts[1], 10))
            else:
                raise GiveUp('VersionNumber must be at most 2 parts, <major>.<minor>, not "%s"'%s)
        except ValueError as e:
            raise GiveUp('VersionNumber parts must be integers, not %s:\n%s'%(s, e))


def normalise_dir(dir):
    dir = os.path.expanduser(dir)
    dir = os.path.abspath(dir)
    dir = os.path.normpath(dir)     # remove double slashes, etc.
    return dir

# It should really be called normalise_path - allow me to use that without
# yet having replaced all occurrences...
normalise_path = normalise_dir

def parse_etc_os_release():
    """Parse /etc/os-release and return a dictionary

    This is *not* a good parser by any means - it is the quickest and
    simplest thing I could do.

    Note that a line like::

        FRED='Fred\'s name'

    will give us::

        key 'Fred' -> value r"Fred\'s name"

    i.e., we do not treat backslashes in a string in any way at all. In
    fact, we don't do anything with strings other than throw away paired
    outer "'" or '"'.

    Oh, also we don't check whether the names before the '=' signs are those
    that are expected, although we do provide a default value for 'ID' if it
    is not given (as the documentation for /etc/os-release' specified).

    (Note that the standard library platform.py (in 2.7) looks at
    /etc/lsb-release, instead of /etc/os-release, which gives different
    results.)
    """
    d = {}
    with open('/etc/os-release') as fd:
        for line in fd:
            line = line.strip()
            if line.startswith('#'):
                continue
            words = line.split('=')
            name, rest = words[0].strip(), '='.join(words[1:]).strip()
            if rest[0] == "'" and rest[-1] == "'":
                rest = rest[1:-1]
            elif rest[0] == '"' and rest[-1] == '"':
                rest = rest[1:-1]
            d[name] = rest

    if 'ID' not in d:
        d['ID'] = 'linux'   # apparently

    return d

def get_os_version_name():
    """Retrieve a string identifying this version of the operating system

    Looks in /etc/os-release, which gives a different result than platform.py,
    which looks in /etc/lsb-release.
    """
    d = parse_etc_os_release()
    id = d['ID']
    version_id = d['VERSION_ID']
    return '%s %s'%(id, version_id)

class Choice(object):
    """A choice "sequence".

    A choice sequence is:

        * a string, the only choice. For instance::

              choice = Choice("libxml-dev2")
              assert choice.choose('any string at all') == 'libxml-dev2)

        * a sequence of the form [ (pattern, value), ... ]; that is a sequence
          of one or more '(pattern, value)' pairs, where each 'pattern' is an
          fnmatch pattern (see below) and each 'value' is a string.

          The patterns are compared to 'what_to_match' in turn, and if one
          matches, the corresponding 'value' is returned. If none match, a
          ValueError is raised.

          For instance::

              choice = Choice([ ('ubuntu-12.*', 'package-v12'),
                                ('ubuntu-1?.*', 'package-v10') ])
              try:
                  match = choice.choose_to_match_os()
              except ValueError:
                  print 'No package matched OS %s'%get_os_version_name()

        * a sequence of the form [ (pattern, value), ..., default ]; that is
          a sequence of one or more pairs (as above), with a final "default"
          value, which must be a string or None.

          The patterns are compared to 'what_to_match' in turn, and if one
          matches, the corresponding 'value' is returned. If none match, the
          final default value is returned. None is allowed so the caller can
          easily tell that no choice was actually made.

              choice = Choice([ ('ubuntu-12.*', 'package-v12'),
                                ('ubuntu-1?.*', 'package-v10'),
                                'package-v09' ])
              # 'match' will always have a "sensible" value
              match = choice.choose_to_match_os()

              choice = Choice([ ('ubuntu-12.*', 'package-v12'),
                                ('ubuntu-1?.*', 'package-v10'),
                                None ])
              match = choice.choose_to_match_os()
              if match is None:
                  return            # We know there was no given value

        * as a result of the previous, we also allow [default], although
          [None] is of questionable utility.

              choice = Choice(["libxml-dev2"])
              assert choice.choose('any string at all') == 'libxml-dev2)

              choice = Choice(["None"])
              assert choice.choose('any string at all') is None

          (although that latter is the only way of "forcing" a Choice that
          will always return None, if you did need such a thing...)

    Why not just use a list of pairs (possibly with a default string at the
    end, essentially just what we pass to Choice)? Well, it turns out that
    if you want to do something like::

        pkgs.apt_get(["fromble1",
                      Choice([ ('ubuntu-12.*', 'fromble'),
                               ('ubuntu-11.*', 'alex'),
                               None ]),
                      "ribbit",
                      Choice([ ('ubuntu-12.*', 'package-v12'),
                               ('ubuntu-1?.*', 'package-v10'),
                               'package-v7' ]),
                      "libxml-dev2",
                    ])

    it is (a) really hard to type it right if it is just nested sequences, and
    (b) terribly hard to give useful error messages when the user doesn't get
    it right. There are already enough brackets of various sorts, and if we
    don't have the "Choice" delimiters, it just gets harder to keep track.
    """

    def __init__(self, choices):
        self.choices = choices
        self.only_choice = None
        self.got_default = False
        self._validate()

    def _validate(self):
        """Check that our choices make sense.

        Raises a GiveUp error with an explanation if they do not
        """
        if isinstance(self.choices, basestring):
            # A string is no choice at all, which is OK
            self.only_choice = self.choices
            return

        if self.choices is None:
            raise GiveUp('A choice sequence may not be None')

        if len(self.choices) == 0:
            raise GiveUp('A choice sequence may not be zero length')

        if len(self.choices) == 1 and isinstance(self.choices[0], basestring):
            # A sequence with only a default string choice is OK
            self.only_choice = self.choices[0]
            return

        for index, pair in enumerate(self.choices[:-1]):
            if pair is None:
                raise GiveUp('Only the last item in a choice sequence may be None\n'
                             '(found %r at index %d)\n'
                             'Choices were:  %s'%(pair, index, self.choices))
            if isinstance(pair, basestring):
                raise GiveUp('Only the last item in a choice sequence may be a string\n'
                             '(%r at index %d is a string)\n'
                             'Choices were:  %s'%(pair, index, self.choices))
            if len(pair) != 2:
                raise GiveUp('All but the last item in a choice sequence must be pairs\n'
                             '(%r at index %d has length %d)\n'
                             'Choices were:  %s'%(pair, index, len(pair), self.choices))

        # And as for that last item
        if isinstance(self.choices[-1], basestring) or self.choices[-1] is None:
            self.got_default = True
        else:
            # If it is not a string, we need to check it as well
            if len(self.choices[-1]) != 2:
                raise GiveUp('The last item in a choice sequence must be a string or a pair\n'
                             '(the last item %r has length %d)\n'
                             'Choices were:  %s'%(self.choices[-1],
                                 len(self.choices[-1]), self.choices))

    def __str__(self):
        if self.only_choice:
            return 'Choice(%r)'%self.only_choice
        else:
            return 'Choice(%s)'%self.choices

    def choose(self, what_to_match):
        """Try to match 'what_to_match', and return the appropriate value.

        Raises ValueError if there is no match.

        Returns None if (and only if) that was given as a fall-back default
        value.
        """
        if self.only_choice:
            return self.only_choice

        for pattern, value in self.choices[:-1]:
            if fnmatchcase(what_to_match, pattern):
                return value

        if self.got_default:
            return self.choices[-1]
        else:
            pattern, value = self.choices[-1]
            if fnmatchcase(what_to_match, pattern):
                return value

        raise ValueError('Nothing matched')

    def choose_to_match_os(self, version_name=None):
        """A special case of 'decide' to match OS id/version

        If 'version_name' is None, then it looks up the system 'id' (the "name"
        of the OS, e.g., "ubuntu"), and 'version' of the OS (e.g., "12.10")
        from /etc/os-release, and concatenates them separated by a space (so
        "ubuntu 12.10").

        It returns the result of calling:

            choose(version_name)

        So, on an Ubuntu system (which also includes a Linux Mint system, since its
        /etc/os-release identifies it as the underlying Ubuntu system), one might
        do:

            choice = Choice([ ('ubuntu-12.*', 'package-v12'),
                              ('ubuntu-1?.*', 'package-v10'),
                              'package-v7' ])
            choice.choose_to_match_os()

        to choose the appropriate version of "package" depending on the OS.
        """

        if version_name is None:
            version_name = get_os_version_name()
        try:
            return self.choose(version_name)
        except ValueError:
            raise GiveUp('Given\n'
                         '  %s\n'
                         'and OS %r, cannot find a match'%(self, version_name))

# End file.<|MERGE_RESOLUTION|>--- conflicted
+++ resolved
@@ -903,119 +903,6 @@
                     continue
     print text
 
-<<<<<<< HEAD
-def run_cmd_for_output(cmd_array, env = None, useShell = False, fold_stderr=False, verbose = True):
-    """
-    Run a command and return a tuple (return value, stdour output, stderr output).
-    """
-    a_process = subprocess.Popen(cmd_array, stdout=subprocess.PIPE,
-                                 stderr=subprocess.STDOUT if fold_stderr
-                                                          else subprocess.PIPE,
-                                 shell = useShell)
-    (out, err) = a_process.communicate()
-    return (a_process.wait(), out, err)
-
-
-def run_cmd(cmd, env=None, allowFailure=False, isSystem=False, verbose=True):
-    """
-    Run a command via the shell, raising an exception on failure,
-
-    * env is the environment to use when running the command.  If this is None,
-      then ``os.environ`` is used.
-    * if allowFailure is true, then failure of the command will be ignored.
-    * otherwise, isSystem is used to decide what to do if the command fails.
-      If isSystem is true, then this is a command being run by the system and
-      failure should be reported by raising utils.MuddleBug. otherwise, it's being
-      run on behalf of the user and failure should be reported by raising
-      utils.GiveUp.
-    * if verbose is true, then print out the command before executing it
-
-    The command's stdout and stderr are redirected through Python's sys.stdout
-    and sys.stderr respectively.
-
-    Return the exit code of this command.
-    """
-    if env is None: # so, for instance, an empty dictionary is allowed
-        env = os.environ
-    if verbose:
-        print "> %s"%cmd
-    rv = subprocess.call(cmd, shell=True, env=env, stdout=sys.stdout, stderr=subprocess.STDOUT)
-    if allowFailure or rv == 0:
-        return rv
-    else:
-        if isSystem:
-            raise MuddleBug("Command '%s' execution failed - %d"%(cmd,rv))
-        else:
-            raise GiveUp("Command '%s' execution failed - %d"%(cmd,rv))
-
-def run_cmd_list(cmdlist, env=None, allowFailure=False, isSystem=False, verbose=True):
-    """
-    Run a command via the shell, raising an exception on failure,
-
-    * env is the environment to use when running the command.  If this is None,
-      then ``os.environ`` is used.
-    * if allowFailure is true, then failure of the command will be ignored.
-    * otherwise, isSystem is used to decide what to do if the command fails.
-      If isSystem is true, then this is a command being run by the system and
-      failure should be reported by raising utils.MuddleBug. otherwise, it's being
-      run on behalf of the user and failure should be reported by raising
-      utils.GiveUp.
-    * if verbose is true, then print out the command before executing it
-
-    The command's stdout and stderr are redirected through Python's sys.stdout
-    and sys.stderr respectively.
-
-    Return the exit code of this command.
-    """
-    if env is None: # so, for instance, an empty dictionary is allowed
-        env = os.environ
-    if verbose:
-        print "> %s"%(' '.join(cmdlist))    # a poor approximation without shell quoting
-    rv = subprocess.call(cmdlist, env=env, stdout=sys.stdout, stderr=subprocess.STDOUT)
-    if allowFailure or rv == 0:
-        return rv
-    else:
-        if isSystem:
-            raise MuddleBug("Command '%s' execution failed - %d"%(' '.join(cmdlist),rv))
-        else:
-            raise GiveUp("Command '%s' execution failed - %d"%(' '.join(cmdlist),rv))
-
-
-def get_cmd_data(cmd, env=None, isSystem=False, fold_stderr=True,
-                 verbose=False, fail_nonzero=True):
-    """
-    Run the given command, and return its (returncode, stdout, stderr).
-
-    If 'fold_stderr', then "fold" stderr into stdout, and return
-    (returncode, stdout_data, NONE).
-
-    If 'fail_nonzero' then if the return code is non-0, raise an explanatory
-    exception (MuddleBug is 'isSystem', otherwise GiveUp).
-
-    And yes, that means the default use-case returns a tuple of the form
-    (0, <string>, None), but otherwise it gets rather awkward handling all
-    the options.
-    """
-    if env is None:
-        env = os.environ
-    if verbose:
-        print "> %s"%cmd
-    p = subprocess.Popen(cmd, shell=True, env=env,
-                         stdout=subprocess.PIPE,
-                         stderr=subprocess.STDOUT if fold_stderr
-                                                  else subprocess.PIPE)
-    stdoutdata, stderrdata = p.communicate()
-    returncode = p.returncode
-    if fail_nonzero and returncode:
-        if isSystem:
-            raise MuddleBug("Command '%s' execution failed - %d"%(cmd,returncode))
-        else:
-            raise GiveUp("Command '%s' execution failed - %d"%(cmd,returncode))
-    return returncode, stdoutdata, stderrdata
-
-
-=======
->>>>>>> fd91f76d
 def indent(text, indent):
     """Return the text indented with the 'indent' string.
 
